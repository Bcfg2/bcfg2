""" The main Bcfg2 client class """

import os
import sys
import stat
import time
import fcntl
import socket
import logging
import tempfile
import Bcfg2.Logger
import Bcfg2.Options
import Bcfg2.Client.XML
import Bcfg2.Client.Proxy
import Bcfg2.Client.Frame
import Bcfg2.Client.Tools
from Bcfg2.Utils import locked, Executor
from Bcfg2.Compat import xmlrpclib
from Bcfg2.version import __version__


class Client(object):
    """ The main Bcfg2 client class """

    def __init__(self):
        self.toolset = None
        self.tools = None
        self.config = None
        self._proxy = None
        self.setup = Bcfg2.Options.get_option_parser()

        if self.setup['debug']:
            level = logging.DEBUG
        elif self.setup['verbose']:
            level = logging.INFO
        else:
            level = logging.WARNING
        Bcfg2.Logger.setup_logging('bcfg2',
                                   to_syslog=self.setup['syslog'],
                                   level=level,
                                   to_file=self.setup['logging'])
        self.logger = logging.getLogger('bcfg2')
        self.logger.debug(self.setup)

        self.cmd = Executor(self.setup['command_timeout'])

        if self.setup['bundle_quick']:
            if not self.setup['bundle'] and not self.setup['skipbundle']:
                self.logger.error("-Q option requires -b or -B")
                raise SystemExit(1)
            elif self.setup['remove']:
                self.logger.error("-Q option incompatible with -r")
                raise SystemExit(1)
        if 'drivers' in self.setup and self.setup['drivers'] == 'help':
            self.logger.info("The following drivers are available:")
            self.logger.info(Bcfg2.Client.Tools.__all__)
            raise SystemExit(0)
        if self.setup['remove'] and 'services' in self.setup['remove'].lower():
            self.logger.error("Service removal is nonsensical; "
                              "removed services will only be disabled")
        if (self.setup['remove'] and
            self.setup['remove'].lower() not in ['all', 'services', 'packages',
                                                 'users']):
            self.logger.error("Got unknown argument %s for -r" %
                              self.setup['remove'])
        if self.setup["file"] and self.setup["cache"]:
            print("cannot use -f and -c together")
            raise SystemExit(1)
        if not self.setup['server'].startswith('https://'):
            self.setup['server'] = 'https://' + self.setup['server']

    def _probe_failure(self, probename, msg):
        """ handle failure of a probe in the way the user wants us to
        (exit or continue) """
        message = "Failed to execute probe %s: %s" % (probename, msg)
        if self.setup['probe_exit']:
            self.fatal_error(message)
        else:
            self.logger.error(message)

    def run_probe(self, probe):
        """Execute probe."""
        name = probe.get('name')
        self.logger.info("Running probe %s" % name)
        ret = Bcfg2.Client.XML.Element("probe-data",
                                       name=name,
                                       source=probe.get('source'))
        try:
            scripthandle, scriptname = tempfile.mkstemp()
            script = os.fdopen(scripthandle, 'w')
            try:
                script.write("#!%s\n" %
                             (probe.attrib.get('interpreter', '/bin/sh')))
                script.write(probe.text)
                script.close()
                os.chmod(scriptname,
                         stat.S_IRUSR | stat.S_IRGRP | stat.S_IROTH |
                         stat.S_IXUSR | stat.S_IXGRP | stat.S_IXOTH |
                         stat.S_IWUSR)  # 0755
                rv = self.cmd.run(scriptname, timeout=self.setup['timeout'])
                if rv.stderr:
                    self.logger.warning("Probe %s has error output: %s" %
                                        (name, rv.stderr))
                if not rv.success:
                    self._probe_failure(name, "Return value %s" % rv)
                self.logger.info("Probe %s has result:" % name)
                self.logger.info(rv.stdout)
<<<<<<< HEAD
                ret.text = rv.stdout
=======
>>>>>>> 3d06f311
            finally:
                os.unlink(scriptname)
        except SystemExit:
            raise
        except:
            self._probe_failure(name, sys.exc_info()[1])
        return ret

    def fatal_error(self, message):
        """Signal a fatal error."""
        self.logger.error("Fatal error: %s" % (message))
        raise SystemExit(1)

    @property
    def proxy(self):
        """ get an XML-RPC proxy to the server """
        if self._proxy is None:
            self._proxy = Bcfg2.Client.Proxy.ComponentProxy(
                self.setup['server'],
                self.setup['user'],
                self.setup['password'],
                key=self.setup['key'],
                cert=self.setup['certificate'],
                ca=self.setup['ca'],
                allowedServerCNs=self.setup['serverCN'],
                timeout=self.setup['timeout'],
                retries=int(self.setup['retries']),
                delay=int(self.setup['retry_delay']))
        return self._proxy

    def run_probes(self, times=None):
        """ run probes and upload probe data """
        if times is None:
            times = dict()

        try:
            probes = Bcfg2.Client.XML.XML(str(self.proxy.GetProbes()))
        except (Bcfg2.Client.Proxy.ProxyError,
                Bcfg2.Client.Proxy.CertificateError,
                socket.gaierror,
                socket.error):
            err = sys.exc_info()[1]
            self.fatal_error("Failed to download probes from bcfg2: %s" % err)
        except Bcfg2.Client.XML.ParseError:
            err = sys.exc_info()[1]
            self.fatal_error("Server returned invalid probe requests: %s" %
                             err)

        times['probe_download'] = time.time()

        # execute probes
        probedata = Bcfg2.Client.XML.Element("ProbeData")
        for probe in probes.findall(".//probe"):
            probedata.append(self.run_probe(probe))

        if len(probes.findall(".//probe")) > 0:
            try:
                # upload probe responses
                self.proxy.RecvProbeData(Bcfg2.Client.XML.tostring(
                        probedata,
                        xml_declaration=False).decode('UTF-8'))
            except Bcfg2.Client.Proxy.ProxyError:
                err = sys.exc_info()[1]
                self.fatal_error("Failed to upload probe data: %s" % err)

        times['probe_upload'] = time.time()

    def get_config(self, times=None):
        """ load the configuration, either from the cached
        configuration file (-f), or from the server """
        if times is None:
            times = dict()

        if self.setup['file']:
            # read config from file
            try:
                self.logger.debug("Reading cached configuration from %s" %
                                  self.setup['file'])
                return open(self.setup['file'], 'r').read()
            except IOError:
                self.fatal_error("Failed to read cached configuration from: %s"
                                 % (self.setup['file']))
        else:
            # retrieve config from server
            if self.setup['profile']:
                try:
                    self.proxy.AssertProfile(self.setup['profile'])
                except Bcfg2.Client.Proxy.ProxyError:
                    err = sys.exc_info()[1]
                    self.fatal_error("Failed to set client profile: %s" % err)

            try:
                self.proxy.DeclareVersion(__version__)
            except xmlrpclib.Fault:
                err = sys.exc_info()[1]
                if (err.faultCode == xmlrpclib.METHOD_NOT_FOUND or
                    (err.faultCode == 7 and
                     err.faultString.startswith("Unknown method"))):
                    self.logger.debug("Server does not support declaring "
                                      "client version")
                else:
                    self.logger.error("Failed to declare version: %s" % err)
            except (Bcfg2.Client.Proxy.ProxyError,
                    Bcfg2.Client.Proxy.CertificateError,
                    socket.gaierror,
                    socket.error):
                err = sys.exc_info()[1]
                self.logger.error("Failed to declare version: %s" % err)

            self.run_probes(times=times)

            if self.setup['decision'] in ['whitelist', 'blacklist']:
                try:
                    self.setup['decision_list'] = \
                        self.proxy.GetDecisionList(self.setup['decision'])
                    self.logger.info("Got decision list from server:")
                    self.logger.info(self.setup['decision_list'])
                except Bcfg2.Client.Proxy.ProxyError:
                    err = sys.exc_info()[1]
                    self.fatal_error("Failed to get decision list: %s" % err)

            try:
                rawconfig = self.proxy.GetConfig().encode('UTF-8')
            except Bcfg2.Client.Proxy.ProxyError:
                err = sys.exc_info()[1]
                self.fatal_error("Failed to download configuration from "
                                 "Bcfg2: %s" % err)

            times['config_download'] = time.time()
        return rawconfig

    def run(self):
        """Perform client execution phase."""
        times = {}

        # begin configuration
        times['start'] = time.time()

        self.logger.info("Starting Bcfg2 client run at %s" % times['start'])

        rawconfig = self.get_config(times=times)

        if self.setup['cache']:
            try:
                open(self.setup['cache'], 'w').write(rawconfig)
                os.chmod(self.setup['cache'], 33152)
            except IOError:
                self.logger.warning("Failed to write config cache file %s" %
                                    (self.setup['cache']))
            times['caching'] = time.time()

        try:
            self.config = Bcfg2.Client.XML.XML(rawconfig)
        except Bcfg2.Client.XML.ParseError:
            syntax_error = sys.exc_info()[1]
            self.fatal_error("The configuration could not be parsed: %s" %
                             syntax_error)

        times['config_parse'] = time.time()

        if self.config.tag == 'error':
            self.fatal_error("Server error: %s" % (self.config.text))
            return(1)

        if self.setup['bundle_quick']:
            newconfig = Bcfg2.Client.XML.XML('<Configuration/>')
            for bundle in self.config.getchildren():
                if (bundle.tag == 'Bundle' and
                    ((self.setup['bundle'] and
                      bundle.get('name') in self.setup['bundle']) or
                     (self.setup['skipbundle'] and
                      bundle.get('name') not in self.setup['skipbundle']))):
                    newconfig.append(bundle)
            self.config = newconfig

        self.tools = Bcfg2.Client.Frame.Frame(self.config, times)

        if not self.setup['omit_lock_check']:
            #check lock here
            try:
                lockfile = open(self.setup['lockfile'], 'w')
                if locked(lockfile.fileno()):
                    self.fatal_error("Another instance of Bcfg2 is running. "
                                     "If you want to bypass the check, run "
                                     "with the %s option" %
                                     Bcfg2.Options.OMIT_LOCK_CHECK.cmd)
            except SystemExit:
                raise
            except:
                lockfile = None
                self.logger.error("Failed to open lockfile %s: %s" %
                                  (self.setup['lockfile'], sys.exc_info()[1]))

        # execute the configuration
        self.tools.Execute()

        if not self.setup['omit_lock_check']:
            # unlock here
            if lockfile:
                try:
                    fcntl.lockf(lockfile.fileno(), fcntl.LOCK_UN)
                    os.remove(self.setup['lockfile'])
                except OSError:
                    self.logger.error("Failed to unlock lockfile %s" %
                                      lockfile.name)

        if not self.setup['file'] and not self.setup['bundle_quick']:
            # upload statistics
            feedback = self.tools.GenerateStats()

            try:
                self.proxy.RecvStats(Bcfg2.Client.XML.tostring(
                        feedback,
                        xml_declaration=False).decode('UTF-8'))
            except Bcfg2.Client.Proxy.ProxyError:
                err = sys.exc_info()[1]
                self.logger.error("Failed to upload configuration statistics: "
                                  "%s" % err)
                raise SystemExit(2)

        self.logger.info("Finished Bcfg2 client run at %s" % time.time())<|MERGE_RESOLUTION|>--- conflicted
+++ resolved
@@ -105,10 +105,7 @@
                     self._probe_failure(name, "Return value %s" % rv)
                 self.logger.info("Probe %s has result:" % name)
                 self.logger.info(rv.stdout)
-<<<<<<< HEAD
                 ret.text = rv.stdout
-=======
->>>>>>> 3d06f311
             finally:
                 os.unlink(scriptname)
         except SystemExit:
