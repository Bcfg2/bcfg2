--- conflicted
+++ resolved
@@ -5,19 +5,15 @@
 warnings.filterwarnings("ignore", "apt API not stable yet",
                         FutureWarning)
 import os
-<<<<<<< HEAD
+import sys
 import apt.cache
 import Bcfg2.Options
-=======
-import sys
->>>>>>> f6b3d6dc
 import Bcfg2.Client.Tools
 
 
 class APT(Bcfg2.Client.Tools.Tool):
-<<<<<<< HEAD
     """The Debian toolset implements package and service operations
-    and inherits the rest from Tools.Tool.  """
+    and inherits the rest from Tools.Tool."""
 
     options = Bcfg2.Client.Tools.Tool.options + [
         Bcfg2.Options.PathOption(
@@ -30,10 +26,6 @@
         Bcfg2.Options.PathOption(
             cf=('APT', 'etc_path'), default='/etc', dest='apt_etc_path',
             help='System etc path')]
-=======
-    """The Debian toolset implements package and service operations and
-    inherits the rest from Toolset.Toolset.
->>>>>>> f6b3d6dc
 
     __execs__ = []
     __handles__ = [('Package', 'deb'), ('Path', 'ignore')]
@@ -63,7 +55,6 @@
                         for entry in struct
                         if entry.tag == 'Path' and
                         entry.get('type') == 'ignore']
-<<<<<<< HEAD
         self.__important__ = self.__important__ + [
             "%s/cache/debconf/config.dat" % Bcfg2.Options.setup.apt_var_path,
             "%s/cache/debconf/templates.dat" %
@@ -80,22 +71,6 @@
         self.nonexistent = [entry.get('name') for struct in config
                             for entry in struct if entry.tag == 'Path'
                             and entry.get('type') == 'nonexistent']
-=======
-        self.__important__ = self.__important__ + \
-            ["%s/cache/debconf/config.dat" % self.var_path,
-             "%s/cache/debconf/templates.dat" % self.var_path,
-             '/etc/passwd', '/etc/group',
-             '%s/apt/apt.conf' % self.etc_path,
-             '%s/dpkg/dpkg.cfg' % self.etc_path] + \
-            [entry.get('name') for struct in config for entry in struct
-             if entry.tag == 'Path' and
-             entry.get('name').startswith(
-                 '%s/apt/sources.list' % self.etc_path)]
-        self.nonexistent = [entry.get('name') for struct in config
-                            for entry in struct
-                            if entry.tag == 'Path' and
-                            entry.get('type') == 'nonexistent']
->>>>>>> f6b3d6dc
         os.environ["DEBIAN_FRONTEND"] = 'noninteractive'
         self.actions = {}
         if Bcfg2.Options.setup.kevlar and not Bcfg2.Options.setup.dry_run:
@@ -158,19 +133,11 @@
                 # these files should not exist
                 continue
             elif "is not installed" in item or "missing file" in item:
-<<<<<<< HEAD
-                self.logger.error("Package %s is not fully installed" %
-                                  entry.get('name'))
-            else:
-                self.logger.error("Got Unsupported pattern %s from debsums" %
-                                  item)
-=======
                 self.logger.error("Package %s is not fully installed"
                                   % entry.get('name'))
             else:
                 self.logger.error("Got Unsupported pattern %s from debsums"
                                   % item)
->>>>>>> f6b3d6dc
                 files.append(item)
         files = list(set(files) - set(self.ignores))
         # We check if there is file in the checksum to do
@@ -181,16 +148,6 @@
             bad = [filename for filename in files if filename not in modlist]
             if bad:
                 self.logger.debug("It is suggested that you either manage "
-<<<<<<< HEAD
-                                  "these files, revert the changes, or ignore "
-                                  "false failures:")
-                self.logger.info("Package %s failed validation. Bad files "
-                                 "are:" % entry.get('name'))
-                self.logger.info(bad)
-                entry.set('qtext',
-                          "Reinstall Package %s-%s to fix failing files? "
-                          "(y/N) " % (entry.get('name'), entry.get('version')))
-=======
                                   "these files, revert the changes, or "
                                   "ignore false failures:")
                 self.logger.info("Package %s failed validation. Bad files are:"
@@ -200,7 +157,6 @@
                     'qtext',
                     "Reinstall Package %s-%s to fix failing files? (y/N) "
                     % (entry.get('name'), entry.get('version')))
->>>>>>> f6b3d6dc
                 return False
         return True
 
@@ -211,20 +167,12 @@
                              (entry.attrib['name']))
             return False
         pkgname = entry.get('name')
-<<<<<<< HEAD
-        if self.pkg_cache.has_key(pkgname):  # nopep8
-=======
         if self.pkg_cache.has_key(pkgname):  # noqa
->>>>>>> f6b3d6dc
             if self._newapi:
                 is_installed = self.pkg_cache[pkgname].is_installed
             else:
                 is_installed = self.pkg_cache[pkgname].isInstalled
-<<<<<<< HEAD
-        if not self.pkg_cache.has_key(pkgname) or not is_installed:  # nopep8
-=======
         if not self.pkg_cache.has_key(pkgname) or not is_installed:  # noqa
->>>>>>> f6b3d6dc
             self.logger.info("Package %s not installed" % (entry.get('name')))
             entry.set('current_exists', 'false')
             return False
@@ -239,20 +187,12 @@
         if entry.get('version') == 'auto':
             # pylint: disable=W0212
             if self._newapi:
-<<<<<<< HEAD
-                is_upgradable = \
-                    self.pkg_cache._depcache.is_upgradable(pkg._pkg)
-            else:
-                is_upgradable = \
-                    self.pkg_cache._depcache.IsUpgradable(pkg._pkg)
-=======
                 is_upgradable = self.pkg_cache._depcache.is_upgradable(
                     pkg._pkg)
             else:
                 is_upgradable = self.pkg_cache._depcache.IsUpgradable(
                     pkg._pkg)
             # pylint: enable=W0212
->>>>>>> f6b3d6dc
             if is_upgradable:
                 desired_version = candidate_version
             else:
@@ -269,15 +209,9 @@
             return False
         else:
             # version matches
-<<<<<<< HEAD
-            if (not Bcfg2.Options.setup.quick and
-                    entry.get('verify', 'true') == 'true'
-                    and checksums):
-=======
-            if not self.setup['quick'] \
+            if not Bcfg2.Options.setup.quick \
                and entry.get('verify', 'true') == 'true' \
                and checksums:
->>>>>>> f6b3d6dc
                 pkgsums = self.VerifyDebsums(entry, modlist)
                 return pkgsums
             return True
@@ -315,41 +249,24 @@
         ipkgs = []
         bad_pkgs = []
         for pkg in packages:
-<<<<<<< HEAD
-            if not self.pkg_cache.has_key(pkg.get('name')):  # nopep8
-                self.logger.error("APT has no information about package %s" %
-                                  (pkg.get('name')))
-=======
             if not self.pkg_cache.has_key(pkg.get('name')):  # noqa
                 self.logger.error("APT has no information about package %s"
                                   % (pkg.get('name')))
->>>>>>> f6b3d6dc
                 continue
             if pkg.get('version') in ['auto', 'any']:
                 if self._newapi:
                     try:
-<<<<<<< HEAD
-                        cversion = \
-                            self.pkg_cache[pkg.get('name')].candidate.version
-                        ipkgs.append("%s=%s" % (pkg.get('name'), cversion))
-=======
                         ipkgs.append("%s=%s" % (
                             pkg.get('name'),
                             self.pkg_cache[pkg.get('name')].candidate.version))
->>>>>>> f6b3d6dc
                     except AttributeError:
                         self.logger.error("Failed to find %s in apt package "
                                           "cache" % pkg.get('name'))
                         continue
                 else:
-<<<<<<< HEAD
-                    cversion = self.pkg_cache[pkg.get('name')].candidateVersion
-                    ipkgs.append("%s=%s" % (pkg.get('name'), cversion))
-=======
                     ipkgs.append("%s=%s" % (
                         pkg.get('name'),
                         self.pkg_cache[pkg.get('name')].candidateVersion))
->>>>>>> f6b3d6dc
                 continue
             # pylint: disable=W0212
             if self._newapi:
@@ -360,23 +277,14 @@
                 avail_vers = [
                     x.VerStr for x in
                     self.pkg_cache[pkg.get('name')]._pkg.VersionList]
-<<<<<<< HEAD
-=======
             # pylint: enable=W0212
->>>>>>> f6b3d6dc
             if pkg.get('version') in avail_vers:
                 ipkgs.append("%s=%s" % (pkg.get('name'), pkg.get('version')))
                 continue
             else:
-<<<<<<< HEAD
-                self.logger.error("Package %s: desired version %s not in %s" %
-                                  (pkg.get('name'), pkg.get('version'),
-                                   avail_vers))
-=======
                 self.logger.error("Package %s: desired version %s not in %s"
                                   % (pkg.get('name'), pkg.get('version'),
                                      avail_vers))
->>>>>>> f6b3d6dc
             bad_pkgs.append(pkg.get('name'))
         if bad_pkgs:
             self.logger.error("Cannot find correct versions of packages:")
