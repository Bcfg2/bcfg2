"""This provides bcfg2 support for yum."""

import copy
import os.path
import sys
import logging
import yum
import yum.packages
import yum.rpmtrans
import yum.callbacks
import yum.Errors
import yum.misc
import rpmUtils.arch
import Bcfg2.Client.XML
import Bcfg2.Client.Tools
import Bcfg2.Options


def build_yname(pkgname, inst):
    """Build yum appropriate package name."""
    rv = {}
    if isinstance(inst, yum.packages.PackageObject):
        for i in ['name', 'epoch', 'version', 'release', 'arch']:
            rv[i] = getattr(inst, i)
    else:
        rv['name'] = pkgname
        if inst.get('version') != 'any':
            rv['version'] = inst.get('version')
        if inst.get('epoch', False):
            rv['epoch'] = inst.get('epoch')
        if inst.get('release', False) and inst.get('release') != 'any':
            rv['release'] = inst.get('release')
        if inst.get('arch', False) and inst.get('arch') != 'any':
            rv['arch'] = inst.get('arch')
    return rv


def short_yname(nevra):
    """ given a nevra dict, get a dict of options to pass to functions
    like yum.YumBase.rpmdb.searchNevra(), which expect short names
    (e.g., "rel" instead of "release") """
    rv = nevra.copy()
    if 'version' in rv:
        rv['ver'] = rv['version']
        del rv['version']
    if 'release' in rv:
        rv['rel'] = rv['release']
        del rv['release']
    return rv


def nevra2string(pkg):
    """ convert a yum package object or nevra dict to a friendly
    human-readable string """
    if isinstance(pkg, yum.packages.PackageObject):
        return str(pkg)
    else:
        ret = []
        for attr, fmt in [('epoch', '%s:'), ('name', '%s'), ('version', '-%s'),
                          ('release', '-%s'), ('arch', '.%s')]:
            if attr in pkg:
                ret.append(fmt % pkg[attr])
        return "".join(ret)


class RPMDisplay(yum.rpmtrans.RPMBaseCallback):
    """We subclass the default RPM transaction callback so that we
       can control Yum's verbosity and pipe it through the right logger."""

    def __init__(self):
        yum.rpmtrans.RPMBaseCallback.__init__(self)
        # we want to log events to *both* the Bcfg2 logger (which goes
        # to stderr or syslog or wherever the user wants it to go)
        # *and* the yum file logger, which will go to yum.log (ticket
        # #1103)
        self.bcfg2_logger = logging.getLogger(self.__class__.__name__)
        self.state = None
        self.package = None

    def event(self, package, action, te_current, te_total,
              ts_current, ts_total):
        """
        @param package: A yum package object or simple string of a package name
        @param action: A yum.constant transaction set state or in the obscure
                       rpm repackage case it could be the string 'repackaging'
        @param te_current: Current number of bytes processed in the transaction
                           element being processed
        @param te_total: Total number of bytes in the transaction element being
                         processed
        @param ts_current: number of processes completed in whole transaction
        @param ts_total: total number of processes in the transaction.
        """

        if self.package != str(package) or action != self.state:
            self.bcfg2_logger.info("%s: %s" % (self.action[action], package))
            self.state = action
            self.package = str(package)

    def scriptout(self, package, msgs):
        """Handle output from package scripts."""

        if msgs:
            msg = "%s: %s" % (package, msgs)
            self.bcfg2_logger.debug(msg)

    def errorlog(self, msg):
        """Deal with error reporting."""
        self.bcfg2_logger.error(msg)


class YumDisplay(yum.callbacks.ProcessTransBaseCallback):
    """Class to handle display of what step we are in the Yum transaction
       such as downloading packages, etc."""

    def __init__(self):
        yum.callbacks.ProcessTransBaseCallback.__init__(self)
        self.logger = logging.getLogger(self.__class__.__name__)


class YUM(Bcfg2.Client.Tools.PkgTool):
    """Support for Yum packages."""
    pkgtype = 'yum'
    __execs__ = []
    __handles__ = [('Package', 'yum'),
                   ('Package', 'rpm'),
                   ('Path', 'ignore')]

    __req__ = {'Package': ['type'],
               'Path': ['type']}

    conflicts = ['RPM']

<<<<<<< HEAD
    def __init__(self, config):
        self.yumbase = self._loadYumBase()
        Bcfg2.Client.Tools.PkgTool.__init__(self, config)
        self.ignores = [entry.get('name') for struct in config \
                        for entry in struct \
                        if entry.tag == 'Path' and \
                        entry.get('type') == 'ignore']
=======
    def __init__(self, logger, setup, config):
        self.yumbase = self._loadYumBase(setup=setup, logger=logger)
        Bcfg2.Client.Tools.PkgTool.__init__(self, logger, setup, config)
        self.ignores = []
        for struct in config:
            self.ignores.extend([entry.get('name')
                                 for entry in struct
                                 if (entry.tag == 'Path' and
                                     entry.get('type') == 'ignore')])
>>>>>>> 29399cbc
        self.instance_status = {}
        self.extra_instances = []
        self.modlists = {}
        for struct in config:
            self.__important__.extend(
                [entry.get('name')
                 for entry in struct
                 if (entry.tag == 'Path' and
                     (entry.get('name').startswith('/etc/yum.d') or
                      entry.get('name').startswith('/etc/yum.repos.d')) or
                     entry.get('name') == '/etc/yum.conf')])
        self.yum_avail = dict()
        self.yum_installed = dict()
        self.verify_cache = dict()

        yup = self.yumbase.doPackageLists(pkgnarrow='updates')
        if hasattr(self.yumbase.rpmdb, 'pkglist'):
            yinst = self.yumbase.rpmdb.pkglist
        else:
            yinst = self.yumbase.rpmdb.getPkgList()
        for dest, source in [(self.yum_avail, yup.updates),
                             (self.yum_installed, yinst)]:
            for pkg in source:
                if dest is self.yum_avail:
                    pname = pkg.name
                    data = [(pkg.arch, (pkg.epoch, pkg.version, pkg.release))]
                else:
                    pname = pkg[0]
                    data = [(pkg[1], (pkg[2], pkg[3], pkg[4]))]
                if pname in dest:
                    dest[pname].update(data)
                else:
                    dest[pname] = dict(data)

        # Process the Yum section from the config file.  These are all
        # boolean flags, either we do stuff or we don't
        self.pkg_checks = self.setup["yum_pkg_checks"]
        self.pkg_verify = self.setup["yum_pkg_verify"]
        self.do_install = self.setup["yum_installed_action"] == "install"
        self.do_upgrade = self.setup["yum_version_fail_action"] == "upgrade"
        self.do_reinst = self.setup["yum_verify_fail_action"] == "reinstall"
        self.verify_flags = self.setup["yum_verify_flags"]

        self.installonlypkgs = self.yumbase.conf.installonlypkgs
        if 'gpg-pubkey' not in self.installonlypkgs:
            self.installonlypkgs.append('gpg-pubkey')

        self.logger.debug("Yum: Install missing: %s" % self.do_install)
        self.logger.debug("Yum: pkg_checks: %s" % self.pkg_checks)
        self.logger.debug("Yum: pkg_verify: %s" % self.pkg_verify)
        self.logger.debug("Yum: Upgrade on version fail: %s" % self.do_upgrade)
        self.logger.debug("Yum: Reinstall on verify fail: %s" % self.do_reinst)
        self.logger.debug("Yum: installonlypkgs: %s" % self.installonlypkgs)
        self.logger.debug("Yum: verify_flags: %s" % self.verify_flags)

    def _loadYumBase(self):
        ''' this may be called before PkgTool.__init__() is called on
        this object (when the YUM object is first instantiated;
        PkgTool.__init__() calls RefreshPackages(), which requires a
        YumBase object already exist), or after __init__() has
        completed, when we reload the yum config before installing
        packages. '''
        rv = yum.YumBase()  # pylint: disable=C0103

        if hasattr(self, "setup"):
            setup = self.setup
        else:
            setup = Bcfg2.Options.get_option_parser()
        if hasattr(self, "logger"):
            logger = self.logger
        else:
            logger = logging.getLogger(self.name)

        if setup['debug']:
            debuglevel = 3
        elif setup['verbose']:
            debuglevel = 2
        else:
            debuglevel = 0

        # pylint: disable=E1121,W0212
        try:
            rv.preconf.debuglevel = debuglevel
            rv._getConfig()
        except AttributeError:
            rv._getConfig(self.yumbase.conf.config_file_path,
                          debuglevel=debuglevel)
        # pylint: enable=E1121,W0212

        try:
            rv.doConfigSetup()
            rv.doTsSetup()
            rv.doRpmDBSetup()
        except yum.Errors.RepoError:
            logger.error("YUM Repository error: %s" % sys.exc_info()[1])
            raise Bcfg2.Client.Tools.ToolInstantiationError
        except Exception:
            logger.error("Yum error: %s" % sys.exc_info()[1])
            raise Bcfg2.Client.Tools.ToolInstantiationError
        return rv

    def _fixAutoVersion(self, entry):
        """ handle entries with version="auto" by setting the version
        to the newest available """
        # old style entry; synthesize Instances from current installed
        if (entry.get('name') not in self.yum_installed and
            entry.get('name') not in self.yum_avail):
            # new entry; fall back to default
            entry.set('version', 'any')
        else:
            data = copy.copy(self.yum_installed[entry.get('name')])
            if entry.get('name') in self.yum_avail:
                # installed but out of date
                data.update(self.yum_avail[entry.get('name')])
            for (arch, (epoch, vers, rel)) in list(data.items()):
                inst = Bcfg2.Client.XML.SubElement(entry, "Instance",
                                                   name=entry.get('name'),
                                                   version=vers, arch=arch,
                                                   release=rel, epoch=epoch)
                if 'verify_flags' in entry.attrib:
                    inst.set('verify_flags', entry.get('verify_flags'))
                if 'verify' in entry.attrib:
                    inst.set('verify', entry.get('verify'))

    def _buildInstances(self, entry):
        """ get a list of all instances of the package from the given
        entry.  converts from a Package entry without any Instance
        tags as necessary """
        instances = [inst for inst in entry
                     if inst.tag == 'Instance' or inst.tag == 'Package']

        # Uniquify instances.  Cases where duplicates are returned.
        # However, the elements aren't comparable.

        if instances == []:
            # We have an old style no Instance entry. Convert it to new style.
            instance = Bcfg2.Client.XML.SubElement(entry, 'Package')
            for attrib in list(entry.attrib.keys()):
                instance.attrib[attrib] = entry.attrib[attrib]
            instances = [instance]

        return instances

    def _getGPGKeysAsPackages(self):
        """Return a list of the GPG RPM signing keys installed on the
           system as a list of Package Objects."""

        # GPG keys existing in the RPMDB have numbered days
        # and newer Yum versions will not return information about them
        if hasattr(self.yumbase.rpmdb, 'returnGPGPubkeyPackages'):
            return self.yumbase.rpmdb.returnGPGPubkeyPackages()
        return self.yumbase.rpmdb.searchNevra(name='gpg-pubkey')

    def missing_attrs(self, entry):
        """ Implementing from superclass to check for existence of either
        name or group attribute for Package entry in the case of a YUM
        group. """
        missing = Bcfg2.Client.Tools.PkgTool.missing_attrs(self, entry)

        if (entry.get('name', None) is None and
            entry.get('group', None) is None):
            missing += ['name', 'group']
        return missing

    def _verifyHelper(self, pkg_obj):
        """ _verifyHelper primarly deals with a yum bug where the
        pkg_obj.verify() method does not properly take into count multilib
        sharing of files.  Neither does RPM proper, really....it just
        ignores the problem. """
        def verify(pkg):
            """ helper to perform the verify according to the best
            options for whatever version of the API we're
            using. Disabling file checksums is a new feature yum
            3.2.17-ish """
            try:
                return pkg.verify(fast=self.setup.get('quick', False))
            except TypeError:
                # Older Yum API
                return pkg.verify()

        key = (pkg_obj.name, pkg_obj.epoch, pkg_obj.version, pkg_obj.release,
               pkg_obj.arch)
        if key in self.verify_cache:
            results = self.verify_cache[key]
        else:
            results = verify(pkg_obj)
            self.verify_cache[key] = results
        if not rpmUtils.arch.isMultiLibArch():
            return results

        # Okay deal with a buggy yum multilib and verify. first find
        # all arches of pkg
        packages = self.yumbase.rpmdb.searchNevra(name=pkg_obj.name,
                                                  epoch=pkg_obj.epoch,
                                                  ver=pkg_obj.version,
                                                  rel=pkg_obj.release)
        if len(packages) == 1:
            return results  # No mathcing multilib packages

        # Will be the list of common fnames
        files = set(pkg_obj.returnFileEntries())
        common = {}
        for pkg in packages:
            if pkg != pkg_obj:
                files = files & set(pkg.returnFileEntries())
        for pkg in packages:
            key = (pkg.name, pkg.epoch, pkg.version, pkg.release, pkg.arch)
            self.logger.debug("Multilib Verify: comparing %s to %s" %
                              (pkg_obj, pkg))
            if key not in self.verify_cache:
                self.verify_cache[key] = verify(pkg)
            for fname in list(self.verify_cache[key].keys()):
                # file problems must exist in ALL multilib packages to be real
                if fname in files:
                    common[fname] = common.get(fname, 0) + 1

        flag = len(packages) - 1
        for fname, i in list(common.items()):
            if i == flag:
                # this fname had verify problems in all but one of the multilib
                # packages.  That means its correct in the package that's
                # "on top."  Therefore, this is a fake verify problem.
                if fname in results:
                    del results[fname]

        return results

    def RefreshPackages(self):
        """
            Creates self.installed{} which is a dict of installed packages.

            The dict items are lists of nevra dicts.  This loosely matches the
            config from the server and what rpmtools uses to specify pacakges.

            e.g.

            self.installed['foo'] = [ {'name':'foo', 'epoch':None,
                                       'version':'1', 'release':2,
                                       'arch':'i386'},
                                      {'name':'foo', 'epoch':None,
                                       'version':'1', 'release':2,
                                       'arch':'x86_64'} ]
        """

        self.installed = {}
        packages = self._getGPGKeysAsPackages() + \
            self.yumbase.rpmdb.returnPackages()
        for pkg in packages:
            pattrs = {}
            for i in ['name', 'epoch', 'version', 'release', 'arch']:
                if i == 'arch' and getattr(pkg, i) is None:
                    pattrs[i] = 'noarch'
                elif i == 'epoch' and getattr(pkg, i) is None:
                    pattrs[i] = '0'
                else:
                    pattrs[i] = getattr(pkg, i)
            self.installed.setdefault(pkg.name, []).append(pattrs)

    # pylint: disable=R0914,R0912,R0915
    def VerifyPackage(self, entry, modlist):
        """ Verify Package status for entry.
        Performs the following:
        * Checks for the presence of required Package Instances.
        * Compares the evra 'version' info against self.installed{}.
        * RPM level package verify (rpm --verify).
        * Checks for the presence of unrequired package instances.

        Produces the following dict and list for Yum.Install() to use:
        * For installs/upgrades/fixes of required instances::
            instance_status = { <Instance Element Object>:
                                       { 'installed': True|False,
                                         'version_fail': True|False,
                                         'verify_fail': True|False,
                                         'pkg': <Package Element Object>,
                                         'modlist': [ <filename>, ... ],
                                         'verify' : [ <rpm --verify results> ]
                                       }, ......
                                  }

        * For deletions of unrequired instances::
            extra_instances = [ <Package Element Object>, ..... ]

        Constructs the text prompts for interactive mode. """
        if entry.get('version', False) == 'auto':
            self._fixAutoVersion(entry)

        if entry.get('group'):
            self.logger.debug("Verifying packages for group %s" %
                              entry.get('group'))
        else:
            self.logger.debug("Verifying package instances for %s" %
                              entry.get('name'))

        self.verify_cache = dict()  # Used for checking multilib packages
        self.modlists[entry] = modlist
        instances = self._buildInstances(entry)
        pkg_cache = []
        package_fail = False
        qtext_versions = []
        virt_pkg = False
        pkg_checks = (self.pkg_checks and
                      entry.get('pkg_checks', 'true').lower() == 'true')
        pkg_verify = (self.pkg_verify and
                      entry.get('pkg_verify', 'true').lower() == 'true')
        yum_group = False

        if entry.get('name') == 'gpg-pubkey':
            all_pkg_objs = self._getGPGKeysAsPackages()
            pkg_verify = False  # No files here to verify
        elif entry.get('group'):
            entry.set('name', 'group:%s' % entry.get('group'))
            yum_group = True
            all_pkg_objs = []
            instances = []
            if self.yumbase.comps.has_group(entry.get('group')):
                group = self.yumbase.comps.return_group(entry.get('group'))
                group_packages = [p
                                  for p, d in group.mandatory_packages.items()
                                  if d]
                group_type = entry.get('choose', 'default')
                if group_type in ['default', 'optional', 'all']:
                    group_packages += [
                        p for p, d in group.default_packages.items()
                        if d]
                if group_type in ['optional', 'all']:
                    group_packages += [
                        p for p, d in group.optional_packages.items()
                        if d]
                if len(group_packages) == 0:
                    self.logger.error("No packages found for group %s" %
                                      entry.get("group"))
                for pkg in group_packages:
                    # create package instances for each package in yum group
                    instance = Bcfg2.Client.XML.SubElement(entry, 'Package')
                    instance.attrib['name'] = pkg
                    instance.attrib['type'] = 'yum'
                    try:
                        newest = \
                            self.yumbase.pkgSack.returnNewestByName(pkg)[0]
                        instance.attrib['version'] = newest['version']
                        instance.attrib['epoch'] = newest['epoch']
                        instance.attrib['release'] = newest['release']
                    except:  # pylint: disable=W0702
                        self.logger.info("Error finding newest package "
                                         "for %s" %
                                         pkg)
                        instance.attrib['version'] = 'any'
                    instances.append(instance)
            else:
                self.logger.error("Group not found: %s" % entry.get("group"))
        else:
            all_pkg_objs = \
                self.yumbase.rpmdb.searchNevra(name=entry.get('name'))
        if len(all_pkg_objs) == 0 and yum_group is not True:
            # Some sort of virtual capability?  Try to resolve it
            all_pkg_objs = self.yumbase.rpmdb.searchProvides(entry.get('name'))
            if len(all_pkg_objs) > 0:
                virt_pkg = True
                self.logger.info("%s appears to be provided by:" %
                                 entry.get('name'))
                for pkg in all_pkg_objs:
                    self.logger.info("  %s" % pkg)

        for inst in instances:
            if yum_group:
                # the entry is not the name of the package
                nevra = build_yname(inst.get('name'), inst)
                all_pkg_objs = \
                    self.yumbase.rpmdb.searchNevra(name=inst.get('name'))
            else:
                nevra = build_yname(entry.get('name'), inst)
            if nevra in pkg_cache:
                continue  # Ignore duplicate instances
            else:
                pkg_cache.append(nevra)

            self.logger.debug("Verifying: %s" % nevra2string(nevra))

            # Set some defaults here
            stat = self.instance_status.setdefault(inst, {})
            stat['installed'] = True
            stat['version_fail'] = False
            stat['verify'] = {}
            stat['verify_fail'] = False
            if yum_group:
                stat['pkg'] = inst
            else:
                stat['pkg'] = entry
            stat['modlist'] = modlist
            if inst.get('verify_flags'):
                # this splits on either space or comma
                verify_flags = \
                    inst.get('verify_flags').lower().replace(' ',
                                                             ',').split(',')
            else:
                verify_flags = self.verify_flags

            if 'arch' in nevra:
                # If arch is specified use it to select the package
                pkg_objs = [p for p in all_pkg_objs if p.arch == nevra['arch']]
            else:
                pkg_objs = all_pkg_objs
            if len(pkg_objs) == 0:
                # Package (name, arch) not installed
                entry.set('current_exists', 'false')
                self.logger.debug("  %s is not installed" %
                                  nevra2string(nevra))
                stat['installed'] = False
                package_fail = True
                qtext_versions.append("I(%s)" % nevra)
                continue

            if not pkg_checks:
                continue

            # Check EVR
            if virt_pkg:
                # we need to make sure that the version of the symbol
                # provided matches the one required in the
                # configuration
                vlist = []
                for attr in ["epoch", "version", "release"]:
                    vlist.append(nevra.get(attr))
                if tuple(vlist) == (None, None, None):
                    # we just require the package name, no particular
                    # version, so just make a copy of all_pkg_objs since every
                    # package that provides this symbol satisfies the
                    # requirement
                    pkg_objs = [po for po in all_pkg_objs]
                else:
                    pkg_objs = [po for po in all_pkg_objs
                                if po.checkPrco('provides',
                                                (nevra["name"], 'EQ',
                                                 tuple(vlist)))]
            elif entry.get('name') == 'gpg-pubkey':
                if 'version' not in nevra:
                    self.logger.warning("Skipping verify: gpg-pubkey without "
                                        "an RPM version")
                    continue
                if 'release' not in nevra:
                    self.logger.warning("Skipping verify: gpg-pubkey without "
                                        "an RPM release")
                    continue
                pkg_objs = [p for p in all_pkg_objs
                            if (p.version == nevra['version']
                                and p.release == nevra['release'])]
            else:
                pkg_objs = self.yumbase.rpmdb.searchNevra(**short_yname(nevra))
            if len(pkg_objs) == 0:
                package_fail = True
                stat['version_fail'] = True
                # Just chose the first pkg for the error message
                if virt_pkg:
                    provides = \
                        [p for p in all_pkg_objs[0].provides
                         if p[0] == entry.get("name")][0]
                    entry.set('current_version', "%s:%s-%s" % provides[2])
                    self.logger.info(
                        "  %s: Wrong version installed.  "
                        "Want %s, but %s provides %s" %
                        (entry.get("name"),
                         nevra2string(nevra),
                         nevra2string(all_pkg_objs[0]),
                         yum.misc.prco_tuple_to_string(provides)))
                else:
                    entry.set('current_version', "%s:%s-%s.%s" %
                              (all_pkg_objs[0].epoch,
                               all_pkg_objs[0].version,
                               all_pkg_objs[0].release,
                               all_pkg_objs[0].arch))
                    self.logger.info("  %s: Wrong version installed.  "
                                     "Want %s, but have %s" %
                                     (entry.get("name"),
                                      nevra2string(nevra),
                                      nevra2string(all_pkg_objs[0])))
                entry.set('version', "%s:%s-%s.%s" %
                          (nevra.get('epoch', 'any'),
                           nevra.get('version', 'any'),
                           nevra.get('release', 'any'),
                           nevra.get('arch', 'any')))
                qtext_versions.append("U(%s)" % str(all_pkg_objs[0]))
                continue

            if self.setup.get('quick', False):
                # Passed -q on the command line
                continue
            if not (pkg_verify and
                    inst.get('pkg_verify', 'true').lower() == 'true'):
                continue

            # XXX: We ignore GPG sig checking the package as it
            # has nothing to do with the individual file hash/size/etc.
            # GPG checking the package only eaxmines some header/rpmdb
            # wacky-ness, and will not properly detect a compromised rpmdb.
            # Yum's verify routine does not support it for that reaosn.

            if len(pkg_objs) > 1:
                self.logger.debug("  Verify Instance found many packages:")
                for pkg in pkg_objs:
                    self.logger.debug("    %s" % str(pkg))

            try:
                vrfy_result = self._verifyHelper(pkg_objs[0])
            except:  # pylint: disable=W0702
                err = sys.exc_info()[1]
                # Unknown Yum exception
                self.logger.warning("  Verify Exception: %s" % err)
                package_fail = True
                continue

            # Now take out the Yum specific objects / modlists / unproblems
            ignores = [ig.get('name') for ig in entry.findall('Ignore')] + \
                [ig.get('name') for ig in inst.findall('Ignore')] + \
                self.ignores
            for fname, probs in list(vrfy_result.items()):
                if fname in modlist:
                    self.logger.debug("  %s in modlist, skipping" % fname)
                    continue
                if fname in ignores:
                    self.logger.debug("  %s in ignore list, skipping" % fname)
                    continue
                tmp = []
                for prob in probs:
                    if prob.type == 'missing' and os.path.islink(fname):
                        continue
                    elif 'no' + prob.type in verify_flags:
                        continue
                    if prob.type not in ['missingok', 'ghost']:
                        tmp.append((prob.type, prob.message))
                if tmp != []:
                    stat['verify'][fname] = tmp

            if stat['verify'] != {}:
                stat['verify_fail'] = True
                package_fail = True
                self.logger.info("It is suggested that you either manage "
                                 "these files, revert the changes, or ignore "
                                 "false failures:")
                self.logger.info("  Verify Problems: %s" %
                                 stat['pkg'].get('name'))
                for fname, probs in list(stat['verify'].items()):
                    if len(probs) > 1:
                        self.logger.info("    %s" % fname)
                        for prob in probs:
                            self.logger.info("      %s" % prob[1])
                    else:
                        self.logger.info("    %s: %s" % (fname, probs[0]))

        if len(all_pkg_objs) > 0:
            # Is this an install only package?  We just look at the first one
            provides = set([p[0] for p in all_pkg_objs[0].provides] +
                           [all_pkg_objs[0].name])
            install_only = len(set(self.installonlypkgs) & provides) > 0
        else:
            install_only = False

        if virt_pkg or \
           (install_only and not self.setup['kevlar']) or \
           yum_group:
            # virtual capability supplied, we are probably dealing
            # with multiple packages of different names.  This check
            # doesn't make a lot of since in this case.
            # install_only: Yum may clean some of these up itself.
            # Otherwise having multiple instances of install only packages
            # is considered correct
            self.extra_instances = None
        else:
            self.extra_instances = self.FindExtraInstances(entry, all_pkg_objs)
        if self.extra_instances is not None:
            package_fail = True

        return not package_fail
    # pylint: enable=R0914,R0912,R0915

    def FindExtraInstances(self, entry, all_pkg_objs):
        """ Check for installed instances that are not in the
        config. Return a Package Entry with Instances to remove, or
        None if there are no Instances to remove. """
        if len(all_pkg_objs) == 0:
            return None
        name = entry.get('name')
        extra_entry = Bcfg2.Client.XML.Element('Package', name=name,
                                               type=self.pkgtype)
        instances = self._buildInstances(entry)
        pkg_objs = [p for p in all_pkg_objs]  # Shallow copy

        # Algorythm is sensitive to duplicates, check for them
        checked = []
        for inst in instances:
            nevra = build_yname(name, inst)
            pkgs = self.yumbase.rpmdb.searchNevra(**short_yname(nevra))
            if len(pkgs) > 0:
                if pkgs[0] in checked:
                    continue  # We've already taken care of this Instance
                else:
                    checked.append(pkgs[0])
                pkg_objs.remove(pkgs[0])

        for pkg in pkg_objs:
            self.logger.debug("  Extra Instance Found: %s" % str(pkg))
            Bcfg2.Client.XML.SubElement(extra_entry, 'Instance',
                                        epoch=pkg.epoch, name=pkg.name,
                                        version=pkg.version,
                                        release=pkg.release, arch=pkg.arch)

        if pkg_objs == []:
            return None
        else:
            return extra_entry

    def FindExtra(self):
        """Find extra packages."""
        packages = [e.get('name') for e in self.getSupportedEntries()]
        extras = []

        for pkg in list(self.installed.keys()):
            if pkg not in packages:
                entry = Bcfg2.Client.XML.Element('Package', name=pkg,
                                                 type=self.pkgtype)
                for i in self.installed[pkg]:
                    Bcfg2.Client.XML.SubElement(entry, 'Instance',
                                                epoch=i['epoch'],
                                                version=i['version'],
                                                release=i['release'],
                                                arch=i['arch'])

                extras.append(entry)

        return extras

    def _installGPGKey(self, inst, key_file):
        """Examine the GPG keys carefully before installation.  Avoid
           installing duplicate keys.  Returns True on successful install."""

        # RPM Transaction Set
        tset = self.yumbase.rpmdb.readOnlyTS()

        if not os.path.exists(key_file):
            self.logger.debug("GPG Key file %s not installed" % key_file)
            return False

        rawkey = open(key_file).read()
        gpg = yum.misc.getgpgkeyinfo(rawkey)

        ver = yum.misc.keyIdToRPMVer(gpg['keyid'])
        rel = yum.misc.keyIdToRPMVer(gpg['timestamp'])
        if not (ver == inst.get('version') and rel == inst.get('release')):
            self.logger.info("GPG key file %s does not match gpg-pubkey-%s-%s"
                             % (key_file, inst.get('version'),
                                inst.get('release')))
            return False

        if not yum.misc.keyInstalled(tset, gpg['keyid'],
                                     gpg['timestamp']) == 0:
            result = tset.pgpImportPubkey(yum.misc.procgpgkey(rawkey))
        else:
            self.logger.debug("gpg-pubkey-%s-%s already installed" %
                              (inst.get('version'), inst.get('release')))
            return True

        if result != 0:
            self.logger.debug(
                "Unable to install %s-%s" %
                (self.instance_status[inst].get('pkg').get('name'),
                 nevra2string(inst)))
            return False
        else:
            self.logger.debug(
                "Installed %s-%s-%s" %
                (self.instance_status[inst].get('pkg').get('name'),
                 inst.get('version'), inst.get('release')))
            return True

    def _runYumTransaction(self):
        """ run the yum transaction that has already been set up """
        def cleanup():
            """ clean up open stuff when we hit an error """
            self.yumbase.closeRpmDB()
            self.RefreshPackages()

        rpm_display = RPMDisplay()
        yum_display = YumDisplay()
        # Run the Yum Transaction
        try:
            rescode, restring = self.yumbase.buildTransaction()
        except yum.Errors.YumBaseError:
            err = sys.exc_info()[1]
            self.logger.error("Error building Yum transaction: %s" % err)
            cleanup()
            return

        self.logger.debug("Initial Yum buildTransaction() run said:")
        self.logger.debug("   resultcode: %s, msgs: %s" %
                          (rescode, restring))

        if rescode != 1:
            # Transaction built successfully, run it
            try:
                self.yumbase.processTransaction(callback=yum_display,
                                                rpmDisplay=rpm_display)
                self.logger.info("Single Pass for Install Succeeded")
            except yum.Errors.YumBaseError:
                err = sys.exc_info()[1]
                self.logger.error("Error processing Yum transaction: %s" % err)
                cleanup()
                return
        else:
            # The yum command failed.  No packages installed.
            # Try installing instances individually.
            self.logger.error("Single Pass Install of Packages Failed")
            skip_broken = self.yumbase.conf.skip_broken
            self.yumbase.conf.skip_broken = True
            try:
                rescode, restring = self.yumbase.buildTransaction()
                if rescode != 1:
                    self.yumbase.processTransaction(callback=yum_display,
                                                    rpmDisplay=rpm_display)
                    self.logger.debug(
                        "Second pass install did not install all packages")
                else:
                    self.logger.error("Second pass yum install failed.")
                    self.logger.debug("   %s" % restring)
            except yum.Errors.YumBaseError:
                err = sys.exc_info()[1]
                self.logger.error("Error rerunning Yum transaction: %s" % err)

            self.yumbase.conf.skip_broken = skip_broken

        cleanup()

    def Install(self, packages):  # pylint: disable=R0912,R0914
        """ Try and fix everything that Yum.VerifyPackages() found
        wrong for each Package Entry.  This can result in individual
        RPMs being installed (for the first time), deleted, downgraded
        or upgraded.

        packages is a list of Package Elements that has
        states[<Package Element>] == False

        The following effects occur:
           - states{} is conditionally updated for each package.
           - self.installed{} is rebuilt, possibly multiple times.
           - self.instance_status{} is conditionally updated for each instance
             of a package.
           - Each package will be added to self.modified[] if its states{}
             entry is set to True. """
        self.logger.debug('Running Yum.Install()')

        states = dict()
        install_pkgs = []
        gpg_keys = []
        upgrade_pkgs = []
        reinstall_pkgs = []

        def queue_pkg(pkg, inst, queue):
            """ add a package to the appropriate work queue --
            packages to install, packages to upgrade, etc. """
            if pkg.get('name') == 'gpg-pubkey':
                gpg_keys.append(inst)
            else:
                queue.append(inst)

        # Remove extra instances.
        # Can not reverify because we don't have a package entry.
        if self.extra_instances is not None and len(self.extra_instances) > 0:
            if (self.setup.get('remove') == 'all' or
                self.setup.get('remove') == 'packages'):
                self.Remove(self.extra_instances)
            else:
                self.logger.info("The following extra package instances will "
                                 "be removed by the '-r' option:")
                for pkg in self.extra_instances:
                    for inst in pkg:
                        self.logger.info("    %s %s" %
                                         ((pkg.get('name'),
                                           nevra2string(inst))))

        # Figure out which instances of the packages actually need something
        # doing to them and place in the appropriate work 'queue'.
        for pkg in packages:
            insts = [pinst for pinst in pkg
                     if pinst.tag in ['Instance', 'Package']]
            if insts:
                for inst in insts:
                    if inst not in self.instance_status:
                        self.logger.warning(
                            "  Asked to install/update package never "
                            "verified: %s" %
                            nevra2string(build_yname(pkg.get('name'), inst)))
                        continue
                    status = self.instance_status[inst]
                    if not status.get('installed', False) and self.do_install:
                        queue_pkg(pkg, inst, install_pkgs)
                    elif status.get('version_fail', False) and self.do_upgrade:
                        queue_pkg(pkg, inst, upgrade_pkgs)
                    elif status.get('verify_fail', False) and self.do_reinst:
                        queue_pkg(pkg, inst, reinstall_pkgs)
                    else:
                        # Either there was no Install/Version/Verify
                        # task to be done or the user disabled the actions
                        # in the configuration.  XXX Logging for the latter?
                        pass
            else:
                msg = "Yum: Package tag found where Instance expected: %s"
                self.logger.warning(msg % pkg.get('name'))
                queue_pkg(pkg, pkg, install_pkgs)

        # Install GPG keys.
        # Alternatively specify the required keys using 'gpgkey' in the
        # repository definition in yum.conf.  YUM will install the keys
        # automatically.
        if len(gpg_keys) > 0:
            self.logger.info("Installing GPG keys.")
            for inst in gpg_keys:
                if inst.get('simplefile') is None:
                    self.logger.error("GPG key has no simplefile attribute")
                    continue
                key_file = os.path.join(
                    self.instance_status[inst].get('pkg').get('uri'),
                    inst.get('simplefile'))
                self._installGPGKey(inst, key_file)

            self.RefreshPackages()
            pkg = self.instance_status[gpg_keys[0]].get('pkg')
            states[pkg] = self.VerifyPackage(pkg, [])

        # We want to reload all Yum configuration in case we've
        # deployed new .repo files we should consider
        self._loadYumBase()

        # Install packages.
        if len(install_pkgs) > 0:
            self.logger.info("Attempting to install packages")

            for inst in install_pkgs:
                pkg_arg = self.instance_status[inst].get('pkg').get('name')
                self.logger.debug("Installing %s" % pkg_arg)
                try:
                    self.yumbase.install(**build_yname(pkg_arg, inst))
                except yum.Errors.YumBaseError:
                    yume = sys.exc_info()[1]
                    self.logger.error("Error installing package %s: %s" %
                                      (pkg_arg, yume))

        if len(upgrade_pkgs) > 0:
            self.logger.info("Attempting to upgrade packages")

            for inst in upgrade_pkgs:
                pkg_arg = self.instance_status[inst].get('pkg').get('name')
                self.logger.debug("Upgrading %s" % pkg_arg)
                try:
                    self.yumbase.update(**build_yname(pkg_arg, inst))
                except yum.Errors.YumBaseError:
                    yume = sys.exc_info()[1]
                    self.logger.error("Error upgrading package %s: %s" %
                                      (pkg_arg, yume))

        if len(reinstall_pkgs) > 0:
            self.logger.info("Attempting to reinstall packages")
            for inst in reinstall_pkgs:
                pkg_arg = self.instance_status[inst].get('pkg').get('name')
                self.logger.debug("Reinstalling %s" % pkg_arg)
                try:
                    self.yumbase.reinstall(**build_yname(pkg_arg, inst))
                except yum.Errors.YumBaseError:
                    yume = sys.exc_info()[1]
                    self.logger.error("Error reinstalling package %s: %s" %
                                      (pkg_arg, yume))

        self._runYumTransaction()

        if not self.setup['kevlar']:
            for pkg_entry in [p for p in packages if self.canVerify(p)]:
                self.logger.debug("Reverifying Failed Package %s" %
                                  pkg_entry.get('name'))
                states[pkg_entry] = \
                    self.VerifyPackage(pkg_entry,
                                       self.modlists.get(pkg_entry, []))

        self.modified.extend(ent for ent in packages if states[ent])
        return states

    def Remove(self, packages):
        """
           Remove specified entries.

           packages is a list of Package Entries with Instances generated
           by FindExtra().
        """
        self.logger.debug('Running Yum.Remove()')

        for pkg in packages:
            for inst in pkg:
                nevra = build_yname(pkg.get('name'), inst)
                if pkg.get('name') != 'gpg-pubkey':
                    self.yumbase.remove(**nevra)
                    self.modified.append(pkg)
                else:
                    self.logger.info("WARNING: gpg-pubkey package not in "
                                     "configuration %s %s-%s" %
                                     (nevra['name'], nevra['version'],
                                      nevra['release']))

        self._runYumTransaction()
        self.extra = self.FindExtra()

    def VerifyPath(self, entry, _):  # pylint: disable=W0613
        """Do nothing here since we only verify Path type=ignore"""
        return True<|MERGE_RESOLUTION|>--- conflicted
+++ resolved
@@ -130,25 +130,15 @@
 
     conflicts = ['RPM']
 
-<<<<<<< HEAD
     def __init__(self, config):
         self.yumbase = self._loadYumBase()
         Bcfg2.Client.Tools.PkgTool.__init__(self, config)
-        self.ignores = [entry.get('name') for struct in config \
-                        for entry in struct \
-                        if entry.tag == 'Path' and \
-                        entry.get('type') == 'ignore']
-=======
-    def __init__(self, logger, setup, config):
-        self.yumbase = self._loadYumBase(setup=setup, logger=logger)
-        Bcfg2.Client.Tools.PkgTool.__init__(self, logger, setup, config)
         self.ignores = []
         for struct in config:
             self.ignores.extend([entry.get('name')
                                  for entry in struct
                                  if (entry.tag == 'Path' and
                                      entry.get('type') == 'ignore')])
->>>>>>> 29399cbc
         self.instance_status = {}
         self.extra_instances = []
         self.modlists = {}
