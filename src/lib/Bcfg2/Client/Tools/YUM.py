"""This provides bcfg2 support for yum."""

import copy
import os.path
import sys
import logging
import yum
import yum.packages
import yum.rpmtrans
import yum.callbacks
import yum.Errors
import yum.misc
import rpmUtils.arch
import Bcfg2.Client.XML
import Bcfg2.Client.Tools
import Bcfg2.Options


def build_yname(pkgname, inst):
    """Build yum appropriate package name."""
    rv = {}
    if isinstance(inst, yum.packages.PackageObject):
        for i in ['name', 'epoch', 'version', 'release', 'arch']:
            rv[i] = getattr(inst, i)
    else:
        rv['name'] = pkgname
        if inst.get('version') != 'any':
            rv['version'] = inst.get('version')
        if inst.get('epoch', False):
            rv['epoch'] = inst.get('epoch')
        if inst.get('release', False) and inst.get('release') != 'any':
            rv['release'] = inst.get('release')
        if inst.get('arch', False) and inst.get('arch') != 'any':
            rv['arch'] = inst.get('arch')
    return rv


def short_yname(nevra):
    """ given a nevra dict, get a dict of options to pass to functions
    like yum.YumBase.rpmdb.searchNevra(), which expect short names
    (e.g., "rel" instead of "release") """
    rv = nevra.copy()
    if 'version' in rv:
        rv['ver'] = rv['version']
        del rv['version']
    if 'release' in rv:
        rv['rel'] = rv['release']
        del rv['release']
    return rv


def nevra2string(pkg):
    """ convert a yum package object or nevra dict to a friendly
    human-readable string """
    if isinstance(pkg, yum.packages.PackageObject):
        return str(pkg)
    else:
        ret = []
        for attr, fmt in [('epoch', '%s:'), ('name', '%s'), ('version', '-%s'),
                          ('release', '-%s'), ('arch', '.%s')]:
            if attr in pkg:
                ret.append(fmt % pkg[attr])
        return "".join(ret)


class RPMDisplay(yum.rpmtrans.RPMBaseCallback):
    """We subclass the default RPM transaction callback so that we
       can control Yum's verbosity and pipe it through the right logger."""

    def __init__(self):
        yum.rpmtrans.RPMBaseCallback.__init__(self)
        # we want to log events to *both* the Bcfg2 logger (which goes
        # to stderr or syslog or wherever the user wants it to go)
        # *and* the yum file logger, which will go to yum.log (ticket
        # #1103)
        self.bcfg2_logger = logging.getLogger(self.__class__.__name__)
        self.state = None
        self.package = None

    def event(self, package, action, te_current, te_total,
              ts_current, ts_total):
        """
        @param package: A yum package object or simple string of a package name
        @param action: A yum.constant transaction set state or in the obscure
                       rpm repackage case it could be the string 'repackaging'
        @param te_current: Current number of bytes processed in the transaction
                           element being processed
        @param te_total: Total number of bytes in the transaction element being
                         processed
        @param ts_current: number of processes completed in whole transaction
        @param ts_total: total number of processes in the transaction.
        """

        if self.package != str(package) or action != self.state:
            self.bcfg2_logger.info("%s: %s" % (self.action[action], package))
            self.state = action
            self.package = str(package)

    def scriptout(self, package, msgs):
        """Handle output from package scripts."""

        if msgs:
            msg = "%s: %s" % (package, msgs)
            self.bcfg2_logger.debug(msg)

    def errorlog(self, msg):
        """Deal with error reporting."""
        self.bcfg2_logger.error(msg)


class YumDisplay(yum.callbacks.ProcessTransBaseCallback):
    """Class to handle display of what step we are in the Yum transaction
       such as downloading packages, etc."""

    def __init__(self):
        yum.callbacks.ProcessTransBaseCallback.__init__(self)
        self.logger = logging.getLogger(self.__class__.__name__)


class YUM(Bcfg2.Client.Tools.PkgTool):
    """Support for Yum packages."""

    options = Bcfg2.Client.Tools.PkgTool.options + [
        Bcfg2.Options.BooleanOption(
            cf=('YUM', 'pkg_checks'), default=True, dest="yum_pkg_checks",
            help="Perform YUM package checks"),
        Bcfg2.Options.BooleanOption(
            cf=('YUM', 'pkg_verify'), default=True, dest="yum_pkg_verify",
            help="Perform YUM package verify"),
        Bcfg2.Options.BooleanOption(
            cf=('YUM', 'install_missing'), default=True,
            dest="yum_install_missing",
            help="Install missing packages"),
        Bcfg2.Options.Option(
            cf=('YUM', 'erase_flags'), default=["allmatches"],
            dest="yum_erase_flags",
            help="YUM erase flags"),
        Bcfg2.Options.BooleanOption(
            cf=('YUM', 'fix_version'), default=True,
            dest="yum_fix_version",
            help="Fix (upgrade or downgrade) packages with the wrong version"),
        Bcfg2.Options.BooleanOption(
            cf=('YUM', 'reinstall_broken'), default=True,
            dest="yum_reinstall_broken",
            help="Reinstall packages that fail to verify"),
        Bcfg2.Options.Option(
            cf=('YUM', 'verify_flags'), default=[], dest="yum_verify_flags",
            help="YUM verify flags")]

    pkgtype = 'yum'
    __execs__ = []
    __handles__ = [('Package', 'yum'),
                   ('Package', 'rpm'),
                   ('Path', 'ignore')]

    __req__ = {'Package': ['type'],
               'Path': ['type']}

    conflicts = ['RPM']

    def __init__(self, config):
        self.yumbase = self._loadYumBase()
        Bcfg2.Client.Tools.PkgTool.__init__(self, config)
        self.ignores = []
        for struct in config:
            self.ignores.extend([entry.get('name')
                                 for entry in struct
                                 if (entry.tag == 'Path' and
                                     entry.get('type') == 'ignore')])
        self.instance_status = {}
        self.extra_instances = []
        self.modlists = {}
        for struct in config:
            self.__important__.extend(
                [entry.get('name')
                 for entry in struct
                 if (entry.tag == 'Path' and
                     (entry.get('name').startswith('/etc/yum.d') or
                      entry.get('name').startswith('/etc/yum.repos.d')) or
                     entry.get('name') == '/etc/yum.conf')])
        self.yum_avail = dict()
        self.yum_installed = dict()
        self.verify_cache = dict()

        yup = self.yumbase.doPackageLists(pkgnarrow='updates')
        if hasattr(self.yumbase.rpmdb, 'pkglist'):
            yinst = self.yumbase.rpmdb.pkglist
        else:
            yinst = self.yumbase.rpmdb.getPkgList()
        for dest, source in [(self.yum_avail, yup.updates),
                             (self.yum_installed, yinst)]:
            for pkg in source:
                if dest is self.yum_avail:
                    pname = pkg.name
                    data = [(pkg.arch, (pkg.epoch, pkg.version, pkg.release))]
                else:
                    pname = pkg[0]
                    data = [(pkg[1], (pkg[2], pkg[3], pkg[4]))]
                if pname in dest:
                    dest[pname].update(data)
                else:
                    dest[pname] = dict(data)

        self.installonlypkgs = self.yumbase.conf.installonlypkgs
        if 'gpg-pubkey' not in self.installonlypkgs:
            self.installonlypkgs.append('gpg-pubkey')

        self.logger.debug("Yum: Install missing: %s" %
                          Bcfg2.Options.setup.yum_install_missing)
        self.logger.debug("Yum: pkg_checks: %s" %
                          Bcfg2.Options.setup.yum_pkg_checks)
        self.logger.debug("Yum: pkg_verify: %s" %
                          Bcfg2.Options.setup.yum_pkg_verify)
        self.logger.debug("Yum: Upgrade on version fail: %s" %
                          Bcfg2.Options.setup.yum_fix_version)
        self.logger.debug("Yum: Reinstall on verify fail: %s" %
                          Bcfg2.Options.setup.yum_reinstall_broken)
        self.logger.debug("Yum: installonlypkgs: %s" % self.installonlypkgs)
        self.logger.debug("Yum: verify_flags: %s" %
                          Bcfg2.Options.setup.yum_verify_flags)

    def _loadYumBase(self):
        ''' this may be called before PkgTool.__init__() is called on
        this object (when the YUM object is first instantiated;
        PkgTool.__init__() calls RefreshPackages(), which requires a
        YumBase object already exist), or after __init__() has
        completed, when we reload the yum config before installing
        packages. '''
        rv = yum.YumBase()  # pylint: disable=C0103

        if hasattr(self, "logger"):
            logger = self.logger
        else:
            logger = logging.getLogger(self.name)

        if Bcfg2.Options.setup.debug:
            debuglevel = 3
        elif Bcfg2.Options.setup.verbose:
            debuglevel = 2
        else:
            debuglevel = 0

        # pylint: disable=E1121,W0212
        try:
            rv.preconf.debuglevel = debuglevel
            rv._getConfig()
        except AttributeError:
            rv._getConfig(self.yumbase.conf.config_file_path,
                          debuglevel=debuglevel)
        # pylint: enable=E1121,W0212

        try:
            rv.doConfigSetup()
            rv.doTsSetup()
            rv.doRpmDBSetup()
        except yum.Errors.RepoError:
            logger.error("YUM Repository error: %s" % sys.exc_info()[1])
            raise Bcfg2.Client.Tools.ToolInstantiationError
        except Exception:
            logger.error("Yum error: %s" % sys.exc_info()[1])
            raise Bcfg2.Client.Tools.ToolInstantiationError
        return rv

    def _fixAutoVersion(self, entry):
        """ handle entries with version="auto" by setting the version
        to the newest available """
        # old style entry; synthesize Instances from current installed
        if (entry.get('name') not in self.yum_installed and
                entry.get('name') not in self.yum_avail):
            # new entry; fall back to default
            entry.set('version', 'any')
        else:
            data = copy.copy(self.yum_installed[entry.get('name')])
            if entry.get('name') in self.yum_avail:
                # installed but out of date
                data.update(self.yum_avail[entry.get('name')])
            for (arch, (epoch, vers, rel)) in list(data.items()):
                inst = Bcfg2.Client.XML.SubElement(entry, "Instance",
                                                   name=entry.get('name'),
                                                   version=vers, arch=arch,
                                                   release=rel, epoch=epoch)
                if 'verify_flags' in entry.attrib:
                    inst.set('verify_flags', entry.get('verify_flags'))
                if 'verify' in entry.attrib:
                    inst.set('verify', entry.get('verify'))

    def _buildInstances(self, entry):
        """ get a list of all instances of the package from the given
        entry.  converts from a Package entry without any Instance
        tags as necessary """
        instances = [inst for inst in entry
                     if inst.tag == 'Instance' or inst.tag == 'Package']

        # Uniquify instances.  Cases where duplicates are returned.
        # However, the elements aren't comparable.

        if instances == []:
            # We have an old style no Instance entry. Convert it to new style.
            instance = Bcfg2.Client.XML.SubElement(entry, 'Package')
            for attrib in list(entry.attrib.keys()):
                instance.attrib[attrib] = entry.attrib[attrib]
            instances = [instance]

        return instances

    def _getGPGKeysAsPackages(self):
        """Return a list of the GPG RPM signing keys installed on the
           system as a list of Package Objects."""

        # GPG keys existing in the RPMDB have numbered days
        # and newer Yum versions will not return information about them
        if hasattr(self.yumbase.rpmdb, 'returnGPGPubkeyPackages'):
            return self.yumbase.rpmdb.returnGPGPubkeyPackages()
        return self.yumbase.rpmdb.searchNevra(name='gpg-pubkey')

    def missing_attrs(self, entry):
        """ Implementing from superclass to check for existence of either
        name or group attribute for Package entry in the case of a YUM
        group. """
        missing = Bcfg2.Client.Tools.PkgTool.missing_attrs(self, entry)

        if (entry.get('name', None) is None and
                entry.get('group', None) is None):
            missing += ['name', 'group']
        return missing

    def _verifyHelper(self, pkg_obj):
        """ _verifyHelper primarly deals with a yum bug where the
        pkg_obj.verify() method does not properly take into count multilib
        sharing of files.  Neither does RPM proper, really....it just
        ignores the problem. """
        def verify(pkg):
            """ helper to perform the verify according to the best
            options for whatever version of the API we're
            using. Disabling file checksums is a new feature yum
            3.2.17-ish """
            try:
                return pkg.verify(fast=Bcfg2.Options.setup.quick)
            except TypeError:
                # Older Yum API
                return pkg.verify()

        key = (pkg_obj.name, pkg_obj.epoch, pkg_obj.version, pkg_obj.release,
               pkg_obj.arch)
        if key in self.verify_cache:
            results = self.verify_cache[key]
        else:
            results = verify(pkg_obj)
            self.verify_cache[key] = results
        if not rpmUtils.arch.isMultiLibArch():
            return results

        # Okay deal with a buggy yum multilib and verify. first find
        # all arches of pkg
        packages = self.yumbase.rpmdb.searchNevra(name=pkg_obj.name,
                                                  epoch=pkg_obj.epoch,
                                                  ver=pkg_obj.version,
                                                  rel=pkg_obj.release)
        if len(packages) == 1:
            return results  # No mathcing multilib packages

        # Will be the list of common fnames
        files = set(pkg_obj.returnFileEntries())
        common = {}
        for pkg in packages:
            if pkg != pkg_obj:
                files = files & set(pkg.returnFileEntries())
        for pkg in packages:
            key = (pkg.name, pkg.epoch, pkg.version, pkg.release, pkg.arch)
            self.logger.debug("Multilib Verify: comparing %s to %s" %
                              (pkg_obj, pkg))
            if key not in self.verify_cache:
                self.verify_cache[key] = verify(pkg)
            for fname in list(self.verify_cache[key].keys()):
                # file problems must exist in ALL multilib packages to be real
                if fname in files:
                    common[fname] = common.get(fname, 0) + 1

        flag = len(packages) - 1
        for fname, i in list(common.items()):
            if i == flag:
                # this fname had verify problems in all but one of the multilib
                # packages.  That means its correct in the package that's
                # "on top."  Therefore, this is a fake verify problem.
                if fname in results:
                    del results[fname]

        return results

    def RefreshPackages(self):
        """
            Creates self.installed{} which is a dict of installed packages.

            The dict items are lists of nevra dicts.  This loosely matches the
            config from the server and what rpmtools uses to specify pacakges.

            e.g.

            self.installed['foo'] = [ {'name':'foo', 'epoch':None,
                                       'version':'1', 'release':2,
                                       'arch':'i386'},
                                      {'name':'foo', 'epoch':None,
                                       'version':'1', 'release':2,
                                       'arch':'x86_64'} ]
        """

        self.installed = {}
        packages = self._getGPGKeysAsPackages() + \
            self.yumbase.rpmdb.returnPackages()
        for pkg in packages:
            pattrs = {}
            for i in ['name', 'epoch', 'version', 'release', 'arch']:
                if i == 'arch' and getattr(pkg, i) is None:
                    pattrs[i] = 'noarch'
                elif i == 'epoch' and getattr(pkg, i) is None:
                    pattrs[i] = '0'
                else:
                    pattrs[i] = getattr(pkg, i)
            self.installed.setdefault(pkg.name, []).append(pattrs)

    # pylint: disable=R0914,R0912,R0915
    def VerifyPackage(self, entry, modlist):
        """ Verify Package status for entry.
        Performs the following:
        * Checks for the presence of required Package Instances.
        * Compares the evra 'version' info against self.installed{}.
        * RPM level package verify (rpm --verify).
        * Checks for the presence of unrequired package instances.

        Produces the following dict and list for Yum.Install() to use:
        * For installs/upgrades/fixes of required instances::
            instance_status = { <Instance Element Object>:
                                       { 'installed': True|False,
                                         'version_fail': True|False,
                                         'verify_fail': True|False,
                                         'pkg': <Package Element Object>,
                                         'modlist': [ <filename>, ... ],
                                         'verify' : [ <rpm --verify results> ]
                                       }, ......
                                  }

        * For deletions of unrequired instances::
            extra_instances = [ <Package Element Object>, ..... ]

        Constructs the text prompts for interactive mode. """
        if entry.get('version', False) == 'auto':
            self._fixAutoVersion(entry)

        if entry.get('group'):
            self.logger.debug("Verifying packages for group %s" %
                              entry.get('group'))
        else:
            self.logger.debug("Verifying package instances for %s" %
                              entry.get('name'))

        self.verify_cache = dict()  # Used for checking multilib packages
        self.modlists[entry] = modlist
        instances = self._buildInstances(entry)
        pkg_cache = []
        package_fail = False
        qtext_versions = []
        virt_pkg = False
        pkg_checks = (Bcfg2.Options.setup.yum_pkg_checks and
                      entry.get('pkg_checks', 'true').lower() == 'true')
        pkg_verify = (Bcfg2.Options.setup.yum_pkg_verify and
                      entry.get('pkg_verify', 'true').lower() == 'true')
        yum_group = False

        if entry.get('name') == 'gpg-pubkey':
            all_pkg_objs = self._getGPGKeysAsPackages()
            pkg_verify = False  # No files here to verify
        elif entry.get('group'):
            entry.set('name', 'group:%s' % entry.get('group'))
            yum_group = True
            all_pkg_objs = []
            instances = []
            if self.yumbase.comps.has_group(entry.get('group')):
                group = self.yumbase.comps.return_group(entry.get('group'))
                group_packages = [p
                                  for p, d in group.mandatory_packages.items()
                                  if d]
                group_type = entry.get('choose', 'default')
                if group_type in ['default', 'optional', 'all']:
                    group_packages += [
                        p for p, d in group.default_packages.items()
                        if d]
                if group_type in ['optional', 'all']:
                    group_packages += [
                        p for p, d in group.optional_packages.items()
                        if d]
                if len(group_packages) == 0:
                    self.logger.error("No packages found for group %s" %
                                      entry.get("group"))
                for pkg in group_packages:
                    # create package instances for each package in yum group
                    instance = Bcfg2.Client.XML.SubElement(entry, 'Package')
                    instance.attrib['name'] = pkg
                    instance.attrib['type'] = 'yum'
                    try:
                        newest = \
                            self.yumbase.pkgSack.returnNewestByName(pkg)[0]
                        instance.attrib['version'] = newest['version']
                        instance.attrib['epoch'] = newest['epoch']
                        instance.attrib['release'] = newest['release']
                    except:  # pylint: disable=W0702
                        self.logger.info("Error finding newest package "
                                         "for %s" %
                                         pkg)
                        instance.attrib['version'] = 'any'
                    instances.append(instance)
            else:
                self.logger.error("Group not found: %s" % entry.get("group"))
        else:
            all_pkg_objs = \
                self.yumbase.rpmdb.searchNevra(name=entry.get('name'))
        if len(all_pkg_objs) == 0 and yum_group is not True:
            # Some sort of virtual capability?  Try to resolve it
            all_pkg_objs = self.yumbase.rpmdb.searchProvides(entry.get('name'))
            if len(all_pkg_objs) > 0:
                virt_pkg = True
                self.logger.info("%s appears to be provided by:" %
                                 entry.get('name'))
                for pkg in all_pkg_objs:
                    self.logger.info("  %s" % pkg)

        for inst in instances:
            if yum_group:
                # the entry is not the name of the package
                nevra = build_yname(inst.get('name'), inst)
                all_pkg_objs = \
                    self.yumbase.rpmdb.searchNevra(name=inst.get('name'))
            else:
                nevra = build_yname(entry.get('name'), inst)
            if nevra in pkg_cache:
                continue  # Ignore duplicate instances
            else:
                pkg_cache.append(nevra)

            self.logger.debug("Verifying: %s" % nevra2string(nevra))

            # Set some defaults here
            stat = self.instance_status.setdefault(inst, {})
            stat['installed'] = True
            stat['version_fail'] = False
            stat['verify'] = {}
            stat['verify_fail'] = False
            if yum_group:
                stat['pkg'] = inst
            else:
                stat['pkg'] = entry
            stat['modlist'] = modlist
            if inst.get('verify_flags'):
                # this splits on either space or comma
                verify_flags = \
                    inst.get('verify_flags').lower().replace(' ',
                                                             ',').split(',')
            else:
                verify_flags = Bcfg2.Options.setup.yum_verify_flags

            if 'arch' in nevra:
                # If arch is specified use it to select the package
                pkg_objs = [p for p in all_pkg_objs if p.arch == nevra['arch']]
            else:
                pkg_objs = all_pkg_objs
            if len(pkg_objs) == 0:
                # Package (name, arch) not installed
                entry.set('current_exists', 'false')
                self.logger.debug("  %s is not installed" %
                                  nevra2string(nevra))
                stat['installed'] = False
                package_fail = True
                qtext_versions.append("I(%s)" % nevra)
                continue

            if not pkg_checks:
                continue

            # Check EVR
            if virt_pkg:
                # we need to make sure that the version of the symbol
                # provided matches the one required in the
                # configuration
                vlist = []
                for attr in ["epoch", "version", "release"]:
                    vlist.append(nevra.get(attr))
                if tuple(vlist) == (None, None, None):
                    # we just require the package name, no particular
                    # version, so just make a copy of all_pkg_objs since every
                    # package that provides this symbol satisfies the
                    # requirement
                    pkg_objs = [po for po in all_pkg_objs]
                else:
                    pkg_objs = [po for po in all_pkg_objs
                                if po.checkPrco('provides',
                                                (nevra["name"], 'EQ',
                                                 tuple(vlist)))]
            elif entry.get('name') == 'gpg-pubkey':
                if 'version' not in nevra:
                    self.logger.warning("Skipping verify: gpg-pubkey without "
                                        "an RPM version")
                    continue
                if 'release' not in nevra:
                    self.logger.warning("Skipping verify: gpg-pubkey without "
                                        "an RPM release")
                    continue
                pkg_objs = [p for p in all_pkg_objs
                            if (p.version == nevra['version']
                                and p.release == nevra['release'])]
            else:
                pkg_objs = self.yumbase.rpmdb.searchNevra(**short_yname(nevra))
            if len(pkg_objs) == 0:
                package_fail = True
                stat['version_fail'] = True
                # Just chose the first pkg for the error message
                current_pkg = all_pkg_objs[0]
                if virt_pkg:
                    provides = \
                        [p for p in current_pkg.provides
                         if p[0] == entry.get("name")][0]
                    current_evr = provides[2]
                    self.logger.info(
                        "  %s: Wrong version installed.  "
                        "Want %s, but %s provides %s" %
                        (entry.get("name"),
                         nevra2string(nevra),
                         nevra2string(current_pkg),
                         yum.misc.prco_tuple_to_string(provides)))
                else:
                    current_evr = (current_pkg.epoch,
                                   current_pkg.version,
                                   current_pkg.release)
                    self.logger.info("  %s: Wrong version installed.  "
                                     "Want %s, but have %s" %
                                     (entry.get("name"),
                                      nevra2string(nevra),
                                      nevra2string(current_pkg)))
                wanted_evr = (nevra.get('epoch', 'any'),
                              nevra.get('version', 'any'),
                              nevra.get('release', 'any'))
                entry.set('current_version', "%s:%s-%s" % current_evr)
                entry.set('version', "%s:%s-%s" % wanted_evr)
                if yum.compareEVR(current_evr, wanted_evr) == 1:
                    entry.set("package_fail_action", "downgrade")
                else:
                    entry.set("package_fail_action", "update")

                qtext_versions.append("U(%s)" % str(all_pkg_objs[0]))
                continue

            if Bcfg2.Options.setup.quick:
                # Passed -q on the command line
                continue
            if not (pkg_verify and
                    inst.get('pkg_verify', 'true').lower() == 'true'):
                continue

            # XXX: We ignore GPG sig checking the package as it
            # has nothing to do with the individual file hash/size/etc.
            # GPG checking the package only eaxmines some header/rpmdb
            # wacky-ness, and will not properly detect a compromised rpmdb.
            # Yum's verify routine does not support it for that reaosn.

            if len(pkg_objs) > 1:
                self.logger.debug("  Verify Instance found many packages:")
                for pkg in pkg_objs:
                    self.logger.debug("    %s" % str(pkg))

            try:
                vrfy_result = self._verifyHelper(pkg_objs[0])
            except:  # pylint: disable=W0702
                err = sys.exc_info()[1]
                # Unknown Yum exception
                self.logger.warning("  Verify Exception: %s" % err)
                package_fail = True
                continue

            # Now take out the Yum specific objects / modlists / unproblems
            ignores = [ig.get('name') for ig in entry.findall('Ignore')] + \
                [ig.get('name') for ig in inst.findall('Ignore')] + \
                self.ignores
            for fname, probs in list(vrfy_result.items()):
                if fname in modlist:
                    self.logger.debug("  %s in modlist, skipping" % fname)
                    continue
                if fname in ignores:
                    self.logger.debug("  %s in ignore list, skipping" % fname)
                    continue
                tmp = []
                for prob in probs:
                    if prob.type == 'missing' and os.path.islink(fname):
                        continue
                    elif 'no' + prob.type in verify_flags:
                        continue
                    if prob.type not in ['missingok', 'ghost']:
                        tmp.append((prob.type, prob.message))
                if tmp != []:
                    stat['verify'][fname] = tmp

            if stat['verify'] != {}:
                stat['verify_fail'] = True
                package_fail = True
                self.logger.info("It is suggested that you either manage "
                                 "these files, revert the changes, or ignore "
                                 "false failures:")
                self.logger.info("  Verify Problems: %s" %
                                 stat['pkg'].get('name'))
                for fname, probs in list(stat['verify'].items()):
                    if len(probs) > 1:
                        self.logger.info("    %s" % fname)
                        for prob in probs:
                            self.logger.info("      %s" % prob[1])
                    else:
                        self.logger.info("    %s: %s" % (fname, probs[0]))

        if len(all_pkg_objs) > 0:
            # Is this an install only package?  We just look at the first one
            provides = set([p[0] for p in all_pkg_objs[0].provides] +
                           [all_pkg_objs[0].name])
            install_only = len(set(self.installonlypkgs) & provides) > 0
        else:
            install_only = False

        if virt_pkg or \
           (install_only and not Bcfg2.Options.setup.kevlar) or \
           yum_group:
            # virtual capability supplied, we are probably dealing
            # with multiple packages of different names.  This check
            # doesn't make a lot of since in this case.
            # install_only: Yum may clean some of these up itself.
            # Otherwise having multiple instances of install only packages
            # is considered correct
            self.extra_instances = None
        else:
            self.extra_instances = self.FindExtraInstances(entry, all_pkg_objs)
        if self.extra_instances is not None:
            package_fail = True

        return not package_fail
    # pylint: enable=R0914,R0912,R0915

    def FindExtraInstances(self, entry, all_pkg_objs):
        """ Check for installed instances that are not in the
        config. Return a Package Entry with Instances to remove, or
        None if there are no Instances to remove. """
        if len(all_pkg_objs) == 0:
            return None
        name = entry.get('name')
        extra_entry = Bcfg2.Client.XML.Element('Package', name=name,
                                               type=self.pkgtype)
        instances = self._buildInstances(entry)
        pkg_objs = [p for p in all_pkg_objs]  # Shallow copy

        # Algorythm is sensitive to duplicates, check for them
        checked = []
        for inst in instances:
            nevra = build_yname(name, inst)
            pkgs = self.yumbase.rpmdb.searchNevra(**short_yname(nevra))
            if len(pkgs) > 0:
                if pkgs[0] in checked:
                    continue  # We've already taken care of this Instance
                else:
                    checked.append(pkgs[0])
                pkg_objs.remove(pkgs[0])

        for pkg in pkg_objs:
            self.logger.debug("  Extra Instance Found: %s" % str(pkg))
            Bcfg2.Client.XML.SubElement(extra_entry, 'Instance',
                                        epoch=pkg.epoch, name=pkg.name,
                                        version=pkg.version,
                                        release=pkg.release, arch=pkg.arch)

        if pkg_objs == []:
            return None
        else:
            return extra_entry

    def FindExtra(self):
        """Find extra packages."""
        packages = [e.get('name') for e in self.getSupportedEntries()]
        extras = []

        for pkg in list(self.installed.keys()):
            if pkg not in packages:
                entry = Bcfg2.Client.XML.Element('Package', name=pkg,
                                                 type=self.pkgtype)
                for i in self.installed[pkg]:
                    Bcfg2.Client.XML.SubElement(entry, 'Instance',
                                                epoch=i['epoch'],
                                                version=i['version'],
                                                release=i['release'],
                                                arch=i['arch'])

                extras.append(entry)

        return extras

    def _installGPGKey(self, inst, key_file):
        """Examine the GPG keys carefully before installation.  Avoid
           installing duplicate keys.  Returns True on successful install."""

        # RPM Transaction Set
        tset = self.yumbase.rpmdb.readOnlyTS()

        if not os.path.exists(key_file):
            self.logger.debug("GPG Key file %s not installed" % key_file)
            return False

        rawkey = open(key_file).read()
        gpg = yum.misc.getgpgkeyinfo(rawkey)

        ver = yum.misc.keyIdToRPMVer(gpg['keyid'])
        rel = yum.misc.keyIdToRPMVer(gpg['timestamp'])
        if not (ver == inst.get('version') and rel == inst.get('release')):
            self.logger.info("GPG key file %s does not match gpg-pubkey-%s-%s"
                             % (key_file, inst.get('version'),
                                inst.get('release')))
            return False

        if not yum.misc.keyInstalled(tset, gpg['keyid'],
                                     gpg['timestamp']) == 0:
            result = tset.pgpImportPubkey(yum.misc.procgpgkey(rawkey))
        else:
            self.logger.debug("gpg-pubkey-%s-%s already installed" %
                              (inst.get('version'), inst.get('release')))
            return True

        if result != 0:
            self.logger.debug(
                "Unable to install %s-%s" %
                (self.instance_status[inst].get('pkg').get('name'),
                 nevra2string(inst)))
            return False
        else:
            self.logger.debug(
                "Installed %s-%s-%s" %
                (self.instance_status[inst].get('pkg').get('name'),
                 inst.get('version'), inst.get('release')))
            return True

    def _runYumTransaction(self):
        """ run the yum transaction that has already been set up """
        def cleanup():
            """ clean up open stuff when we hit an error """
            self.yumbase.closeRpmDB()
            self.RefreshPackages()

        rpm_display = RPMDisplay()
        yum_display = YumDisplay()
        # Run the Yum Transaction
        try:
            rescode, restring = self.yumbase.buildTransaction()
        except yum.Errors.YumBaseError:
            err = sys.exc_info()[1]
            self.logger.error("Error building Yum transaction: %s" % err)
            cleanup()
            return

        self.logger.debug("Initial Yum buildTransaction() run said:")
        self.logger.debug("   resultcode: %s, msgs: %s" %
                          (rescode, restring))

        if rescode != 1:
            # Transaction built successfully, run it
            try:
                self.yumbase.processTransaction(callback=yum_display,
                                                rpmDisplay=rpm_display)
                self.logger.info("Single Pass for Install Succeeded")
            except yum.Errors.YumBaseError:
                err = sys.exc_info()[1]
                self.logger.error("Error processing Yum transaction: %s" % err)
                cleanup()
                return
        else:
            # The yum command failed.  No packages installed.
            # Try installing instances individually.
            self.logger.error("Single Pass Install of Packages Failed")
            skip_broken = self.yumbase.conf.skip_broken
            self.yumbase.conf.skip_broken = True
            try:
                rescode, restring = self.yumbase.buildTransaction()
                if rescode != 1:
                    self.yumbase.processTransaction(callback=yum_display,
                                                    rpmDisplay=rpm_display)
                    self.logger.debug(
                        "Second pass install did not install all packages")
                else:
                    self.logger.error("Second pass yum install failed.")
                    self.logger.debug("   %s" % restring)
            except yum.Errors.YumBaseError:
                err = sys.exc_info()[1]
                self.logger.error("Error rerunning Yum transaction: %s" % err)

            self.yumbase.conf.skip_broken = skip_broken

        cleanup()

<<<<<<< HEAD
    def Install(self, packages):  # pylint: disable=R0912,R0914
=======
    def Install(self, packages, states):  # pylint: disable=R0912,R0914,R0915
>>>>>>> c3edef5b
        """ Try and fix everything that Yum.VerifyPackages() found
        wrong for each Package Entry.  This can result in individual
        RPMs being installed (for the first time), deleted, downgraded
        or upgraded.

        packages is a list of Package Elements that has
        states[<Package Element>] == False

        The following effects occur:
           - states{} is conditionally updated for each package.
           - self.installed{} is rebuilt, possibly multiple times.
           - self.instance_status{} is conditionally updated for each instance
             of a package.
           - Each package will be added to self.modified[] if its states{}
             entry is set to True. """
        self.logger.debug('Running Yum.Install()')

        states = dict()
        install_pkgs = []
        gpg_keys = []
        upgrade_pkgs = []
        downgrade_pkgs = []
        reinstall_pkgs = []

        def queue_pkg(pkg, inst, queue):
            """ add a package to the appropriate work queue --
            packages to install, packages to upgrade, etc. """
            if pkg.get('name') == 'gpg-pubkey':
                gpg_keys.append(inst)
            else:
                queue.append(inst)

        # Remove extra instances.
        # Can not reverify because we don't have a package entry.
        if self.extra_instances is not None and len(self.extra_instances) > 0:
            if Bcfg2.Options.setup.remove in ['all', 'packages']:
                self.Remove(self.extra_instances)
            else:
                self.logger.info("The following extra package instances will "
                                 "be removed by the '-r' option:")
                for pkg in self.extra_instances:
                    for inst in pkg:
                        self.logger.info("    %s %s" %
                                         ((pkg.get('name'),
                                           nevra2string(inst))))

        # Figure out which instances of the packages actually need something
        # doing to them and place in the appropriate work 'queue'.
        for pkg in packages:
            insts = [pinst for pinst in pkg
                     if pinst.tag in ['Instance', 'Package']]
            if insts:
                for inst in insts:
                    if inst not in self.instance_status:
                        self.logger.warning(
                            "  Asked to install/update package never "
                            "verified: %s" %
                            nevra2string(build_yname(pkg.get('name'), inst)))
                        continue
                    status = self.instance_status[inst]
                    if (not status.get('installed', False) and
                            Bcfg2.Options.setup.yum_install_missing):
                        queue_pkg(pkg, inst, install_pkgs)
                    elif status.get('version_fail', False) and self.do_upgrade:
                        if pkg.get("package_fail_action") == "downgrade":
                            queue_pkg(pkg, inst, downgrade_pkgs)
                        else:
                            queue_pkg(pkg, inst, upgrade_pkgs)
                    elif status.get('verify_fail', False) and self.do_reinst:
                        queue_pkg(pkg, inst, reinstall_pkgs)
                    else:
                        # Either there was no Install/Version/Verify
                        # task to be done or the user disabled the actions
                        # in the configuration.  XXX Logging for the latter?
                        pass
            else:
                msg = "Yum: Package tag found where Instance expected: %s"
                self.logger.warning(msg % pkg.get('name'))
                queue_pkg(pkg, pkg, install_pkgs)

        # Install GPG keys.
        # Alternatively specify the required keys using 'gpgkey' in the
        # repository definition in yum.conf.  YUM will install the keys
        # automatically.
        if len(gpg_keys) > 0:
            self.logger.info("Installing GPG keys.")
            for inst in gpg_keys:
                if inst.get('simplefile') is None:
                    self.logger.error("GPG key has no simplefile attribute")
                    continue
                key_file = os.path.join(
                    self.instance_status[inst].get('pkg').get('uri'),
                    inst.get('simplefile'))
                self._installGPGKey(inst, key_file)

            self.RefreshPackages()
            pkg = self.instance_status[gpg_keys[0]].get('pkg')
            states[pkg] = self.VerifyPackage(pkg, [])

        # We want to reload all Yum configuration in case we've
        # deployed new .repo files we should consider
        self._loadYumBase()

        # Install packages.
        if len(install_pkgs) > 0:
            self.logger.info("Attempting to install packages")

            for inst in install_pkgs:
                pkg_arg = self.instance_status[inst].get('pkg').get('name')
                self.logger.debug("Installing %s" % pkg_arg)
                try:
                    self.yumbase.install(**build_yname(pkg_arg, inst))
                except yum.Errors.YumBaseError:
                    yume = sys.exc_info()[1]
                    self.logger.error("Error installing package %s: %s" %
                                      (pkg_arg, yume))

        if len(upgrade_pkgs) > 0:
            self.logger.info("Attempting to upgrade packages")

            for inst in upgrade_pkgs:
                pkg_arg = self.instance_status[inst].get('pkg').get('name')
                self.logger.debug("Upgrading %s" % pkg_arg)
                try:
                    self.yumbase.update(**build_yname(pkg_arg, inst))
                except yum.Errors.YumBaseError:
                    yume = sys.exc_info()[1]
                    self.logger.error("Error upgrading package %s: %s" %
                                      (pkg_arg, yume))

        if len(downgrade_pkgs) > 0:
            self.logger.info("Attempting to downgrade packages")

            for inst in downgrade_pkgs:
                pkg_arg = self.instance_status[inst].get('pkg').get('name')
                self.logger.debug("Downgrading %s" % pkg_arg)
                try:
                    self.yumbase.downgrade(**build_yname(pkg_arg, inst))
                except yum.Errors.YumBaseError:
                    yume = sys.exc_info()[1]
                    self.logger.error("Error downgrading package %s: %s" %
                                      (pkg_arg, yume))

        if len(reinstall_pkgs) > 0:
            self.logger.info("Attempting to reinstall packages")
            for inst in reinstall_pkgs:
                pkg_arg = self.instance_status[inst].get('pkg').get('name')
                self.logger.debug("Reinstalling %s" % pkg_arg)
                try:
                    self.yumbase.reinstall(**build_yname(pkg_arg, inst))
                except yum.Errors.YumBaseError:
                    yume = sys.exc_info()[1]
                    self.logger.error("Error reinstalling package %s: %s" %
                                      (pkg_arg, yume))

        self._runYumTransaction()

        if not Bcfg2.Options.setup.kevlar:
            for pkg_entry in [p for p in packages if self.canVerify(p)]:
                self.logger.debug("Reverifying Failed Package %s" %
                                  pkg_entry.get('name'))
                states[pkg_entry] = \
                    self.VerifyPackage(pkg_entry,
                                       self.modlists.get(pkg_entry, []))

        self.modified.extend(ent for ent in packages if states[ent])
        return states

    def Remove(self, packages):
        """
           Remove specified entries.

           packages is a list of Package Entries with Instances generated
           by FindExtra().
        """
        self.logger.debug('Running Yum.Remove()')

        for pkg in packages:
            for inst in pkg:
                nevra = build_yname(pkg.get('name'), inst)
                if pkg.get('name') != 'gpg-pubkey':
                    self.yumbase.remove(**nevra)
                    self.modified.append(pkg)
                else:
                    self.logger.info("WARNING: gpg-pubkey package not in "
                                     "configuration %s %s-%s" %
                                     (nevra['name'], nevra['version'],
                                      nevra['release']))

        self._runYumTransaction()
        self.extra = self.FindExtra()

    def VerifyPath(self, entry, _):  # pylint: disable=W0613
        """Do nothing here since we only verify Path type=ignore"""
        return True<|MERGE_RESOLUTION|>--- conflicted
+++ resolved
@@ -894,11 +894,7 @@
 
         cleanup()
 
-<<<<<<< HEAD
-    def Install(self, packages):  # pylint: disable=R0912,R0914
-=======
-    def Install(self, packages, states):  # pylint: disable=R0912,R0914,R0915
->>>>>>> c3edef5b
+    def Install(self, packages):  # pylint: disable=R0912,R0914,R0915
         """ Try and fix everything that Yum.VerifyPackages() found
         wrong for each Package Entry.  This can result in individual
         RPMs being installed (for the first time), deleted, downgraded
@@ -960,14 +956,16 @@
                         continue
                     status = self.instance_status[inst]
                     if (not status.get('installed', False) and
-                            Bcfg2.Options.setup.yum_install_missing):
+                        Bcfg2.Options.setup.yum_install_missing):
                         queue_pkg(pkg, inst, install_pkgs)
-                    elif status.get('version_fail', False) and self.do_upgrade:
+                    elif (status.get('version_fail', False) and
+                          Bcfg2.Options.setup.yum_fix_version):
                         if pkg.get("package_fail_action") == "downgrade":
                             queue_pkg(pkg, inst, downgrade_pkgs)
                         else:
                             queue_pkg(pkg, inst, upgrade_pkgs)
-                    elif status.get('verify_fail', False) and self.do_reinst:
+                    elif (status.get('verify_fail', False) and
+                          Bcfg2.Options.setup.yum_reinstall_broken):
                         queue_pkg(pkg, inst, reinstall_pkgs)
                     else:
                         # Either there was no Install/Version/Verify
