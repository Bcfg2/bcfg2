""" Check Genshi templates for syntax errors. """

import sys
import Bcfg2.Server.Lint
from genshi.template import TemplateLoader, NewTextTemplate, MarkupTemplate, \
    TemplateSyntaxError
from Bcfg2.Server.Plugins.Cfg.CfgGenshiGenerator import CfgGenshiGenerator


class Genshi(Bcfg2.Server.Lint.ServerPlugin):
    """ Check Genshi templates for syntax errors. """

    def Run(self):
        if 'Cfg' in self.core.plugins:
            self.check_cfg()
        if 'Bundler' in self.core.plugins:
            self.check_bundler()

    @classmethod
    def Errors(cls):
        return {"genshi-syntax-error": "error"}

    def check_cfg(self):
        """ Check genshi templates in Cfg for syntax errors. """
        for entryset in self.core.plugins['Cfg'].entries.values():
            for entry in entryset.entries.values():
                if (self.HandlesFile(entry.name) and
                    isinstance(entry, CfgGenshiGenerator) and
                    not entry.template):
                    try:
                        entry.loader.load(entry.name,
                                          cls=NewTextTemplate)
                    except TemplateSyntaxError:
                        err = sys.exc_info()[1]
                        self.LintError("genshi-syntax-error",
                                       "Genshi syntax error: %s" % err)

<<<<<<< HEAD
=======
    def check_tgenshi(self):
        """ Check templates in TGenshi for syntax errors. """
        loader = TemplateLoader()

        for eset in self.core.plugins['TGenshi'].entries.values():
            for fname, sdata in list(eset.entries.items()):
                if self.HandlesFile(fname):
                    try:
                        loader.load(sdata.name, cls=NewTextTemplate)
                    except TemplateSyntaxError:
                        err = sys.exc_info()[1]
                        self.LintError("genshi-syntax-error",
                                       "Genshi syntax error: %s" % err)

>>>>>>> 7e93fe74
    def check_bundler(self):
        """ Check templates in Bundler for syntax errors. """
        loader = TemplateLoader()

        for entry in self.core.plugins['Bundler'].entries.values():
            if (self.HandlesFile(entry.name) and
                entry.template is not None):
                try:
                    loader.load(entry.name, cls=MarkupTemplate)
                except TemplateSyntaxError:
                    err = sys.exc_info()[1]
                    self.LintError("genshi-syntax-error",
                                   "Genshi syntax error: %s" % err)<|MERGE_RESOLUTION|>--- conflicted
+++ resolved
@@ -35,23 +35,6 @@
                         self.LintError("genshi-syntax-error",
                                        "Genshi syntax error: %s" % err)
 
-<<<<<<< HEAD
-=======
-    def check_tgenshi(self):
-        """ Check templates in TGenshi for syntax errors. """
-        loader = TemplateLoader()
-
-        for eset in self.core.plugins['TGenshi'].entries.values():
-            for fname, sdata in list(eset.entries.items()):
-                if self.HandlesFile(fname):
-                    try:
-                        loader.load(sdata.name, cls=NewTextTemplate)
-                    except TemplateSyntaxError:
-                        err = sys.exc_info()[1]
-                        self.LintError("genshi-syntax-error",
-                                       "Genshi syntax error: %s" % err)
-
->>>>>>> 7e93fe74
     def check_bundler(self):
         """ Check templates in Bundler for syntax errors. """
         loader = TemplateLoader()
