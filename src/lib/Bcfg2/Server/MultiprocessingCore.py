--- conflicted
+++ resolved
@@ -15,15 +15,10 @@
 import threading
 import lxml.etree
 import multiprocessing
-<<<<<<< HEAD
-from Bcfg2.Compat import Queue
-from Bcfg2.Server.Cache import Cache
-=======
 import Bcfg2.Server.Plugin
 from itertools import cycle
 from Bcfg2.Cache import Cache
 from Bcfg2.Compat import Queue, Empty, wraps
->>>>>>> eef441c1
 from Bcfg2.Server.Core import BaseCore, exposed
 from Bcfg2.Server.BuiltinCore import Core as BuiltinCore
 from multiprocessing.connection import Listener, Client
