""" Helper classes for Bcfg2 server plugins """

import os
import re
import sys
import time
import copy
import glob
import genshi
import operator
import lxml.etree
import Bcfg2.Server
import Bcfg2.Options
import Bcfg2.Server.FileMonitor
from Bcfg2.Compat import CmpMixin, wraps
from Bcfg2.Server.Plugin.base import Debuggable, Plugin
from Bcfg2.Server.Plugin.interfaces import Generator
from Bcfg2.Server.Plugin.exceptions import SpecificityError, \
    PluginExecutionError

try:
    import Bcfg2.Server.Encryption
    HAS_CRYPTO = True
except ImportError:
    HAS_CRYPTO = False

try:
    import django  # pylint: disable=W0611
    HAS_DJANGO = True
except ImportError:
    HAS_DJANGO = False

<<<<<<< HEAD
=======
#: A dict containing default metadata for Path entries from bcfg2.conf
DEFAULT_FILE_METADATA = Bcfg2.Options.OptionParser(
    dict(configfile=Bcfg2.Options.CFILE,
         owner=Bcfg2.Options.MDATA_OWNER,
         group=Bcfg2.Options.MDATA_GROUP,
         mode=Bcfg2.Options.MDATA_MODE,
         secontext=Bcfg2.Options.MDATA_SECONTEXT,
         important=Bcfg2.Options.MDATA_IMPORTANT,
         paranoid=Bcfg2.Options.MDATA_PARANOID,
         sensitive=Bcfg2.Options.MDATA_SENSITIVE))
DEFAULT_FILE_METADATA.parse([Bcfg2.Options.CFILE.cmd, Bcfg2.Options.CFILE])
del DEFAULT_FILE_METADATA['args']
del DEFAULT_FILE_METADATA['configfile']

LOGGER = logging.getLogger(__name__)

#: a compiled regular expression for parsing info and :info files
INFO_REGEX = re.compile(r'owner:\s*(?P<owner>\S+)|' +
                        r'group:\s*(?P<group>\S+)|' +
                        r'mode:\s*(?P<mode>\w+)|' +
                        r'secontext:\s*(?P<secontext>\S+)|' +
                        r'paranoid:\s*(?P<paranoid>\S+)|' +
                        r'sensitive:\s*(?P<sensitive>\S+)|' +
                        r'encoding:\s*(?P<encoding>\S+)|' +
                        r'important:\s*(?P<important>\S+)|' +
                        r'mtime:\s*(?P<mtime>\w+)')


def bind_info(entry, metadata, infoxml=None, default=DEFAULT_FILE_METADATA):
    """ Bind the file metadata in the given
    :class:`Bcfg2.Server.Plugin.helpers.InfoXML` object to the given
    entry.

    :param entry: The abstract entry to bind the info to
    :type entry: lxml.etree._Element
    :param metadata: The client metadata to get info for
    :type metadata: Bcfg2.Server.Plugins.Metadata.ClientMetadata
    :param infoxml: The info.xml file to pull file metadata from
    :type infoxml: Bcfg2.Server.Plugin.helpers.InfoXML
    :param default: Default metadata to supply when the info.xml file
                    does not include a particular attribute
    :type default: dict
    :returns: None
    :raises: :class:`Bcfg2.Server.Plugin.exceptions.PluginExecutionError`
    """
    for attr, val in list(default.items()):
        entry.set(attr, val)
    if infoxml:
        mdata = dict()
        infoxml.pnode.Match(metadata, mdata, entry=entry)
        if 'Info' not in mdata:
            msg = "Failed to set metadata for file %s" % entry.get('name')
            LOGGER.error(msg)
            raise PluginExecutionError(msg)
        for attr, val in list(mdata['Info'][None].items()):
            entry.set(attr, val)

>>>>>>> 521862b6

class track_statistics(object):  # pylint: disable=C0103
    """ Decorator that tracks execution time for the given
    :class:`Plugin` method with :mod:`Bcfg2.Statistics` for reporting
    via ``bcfg2-admin perf`` """

    def __init__(self, name=None):
        """
        :param name: The name under which statistics for this function
                     will be tracked.  By default, the name will be
                     the name of the function concatenated with the
                     name of the class the function is a member of.
        :type name: string
        """
        # if this is None, it will be set later during __call_
        self.name = name

    def __call__(self, func):
        if self.name is None:
            self.name = func.__name__

        @wraps(func)
        def inner(obj, *args, **kwargs):
            """ The decorated function """
            name = "%s:%s" % (obj.__class__.__name__, self.name)

            start = time.time()
            try:
                return func(obj, *args, **kwargs)
            finally:
                Bcfg2.Server.Statistics.stats.add_value(name,
                                                        time.time() - start)

        return inner


def removecomment(stream):
    """ A Genshi filter that removes comments from the stream.  This
    function is a generator.

    :param stream: The Genshi stream to remove comments from
    :type stream: genshi.core.Stream
    :returns: tuple of ``(kind, data, pos)``, as when iterating
              through a Genshi stream
    """
    for kind, data, pos in stream:
        if kind is genshi.core.COMMENT:
            continue
        yield kind, data, pos


def default_path_metadata():
    """ Get the default Path entry metadata from the config.

    :returns: dict of metadata attributes and their default values
    """
    attrs = Bcfg2.Options.PATH_METADATA_OPTIONS.keys()
    setup = Bcfg2.Options.get_option_parser()
    if not set(attrs).issubset(setup.keys()):
        setup.add_options(Bcfg2.Options.PATH_METADATA_OPTIONS)
        setup.reparse(argv=[Bcfg2.Options.CFILE.cmd, Bcfg2.Options.CFILE])
    return dict([(k, setup[k]) for k in attrs])


class DatabaseBacked(Plugin):
    """ Provides capabilities for a plugin to read and write to a
    database.

    .. private-include: _use_db
    .. private-include: _must_lock
    """

    #: The option to look up in :attr:`section` to determine whether or
    #: not to use the database capabilities of this plugin.  The option
    #: is retrieved with
    #: :py:func:`ConfigParser.SafeConfigParser.getboolean`, and so must
    #: conform to the possible values that function can handle.
    option = "use_database"

    def _section(self):
        """ The section to look in for :attr:`DatabaseBacked.option`
        """
        return self.name.lower()
    section = property(_section)

    @property
    def _use_db(self):
        """ Whether or not this plugin is configured to use the
        database. """
        use_db = self.core.setup.cfp.getboolean(self.section,
                                                self.option,
                                                default=False)
        if use_db and HAS_DJANGO and self.core.database_available:
            return True
        elif not use_db:
            return False
        else:
            self.logger.error("%s is true but django not found" % self.option)
            return False

    @property
    def _must_lock(self):
        """ Whether or not the backend database must acquire a thread
        lock before writing, because it does not allow multiple
        threads to write."""
        engine = \
            self.core.setup.cfp.get(Bcfg2.Options.DB_ENGINE.cf[0],
                                    Bcfg2.Options.DB_ENGINE.cf[1],
                                    default=Bcfg2.Options.DB_ENGINE.default)
        return engine == 'sqlite3'

    @staticmethod
    def get_db_lock(func):
        """ Decorator to be used by a method of a
        :class:`DatabaseBacked` plugin that will update database data. """

        @wraps(func)
        def _acquire_and_run(self, *args, **kwargs):
            """ The decorated function """
            if self._must_lock:  # pylint: disable=W0212
                try:
                    self.core.db_write_lock.acquire()
                    rv = func(self, *args, **kwargs)
                finally:
                    self.core.db_write_lock.release()
            else:
                rv = func(self, *args, **kwargs)
            return rv
        return _acquire_and_run


class PluginDatabaseModel(object):
    """ A database model mixin that all database models used by
    :class:`Bcfg2.Server.Plugin.helpers.DatabaseBacked` plugins must
    inherit from.  This is just a mixin; models must also inherit from
    django.db.models.Model to be valid Django models."""

    class Meta:  # pylint: disable=C0111,W0232
        app_label = "Server"


class FileBacked(Debuggable):
    """ This object caches file data in memory. FileBacked objects are
    principally meant to be used as a part of
    :class:`Bcfg2.Server.Plugin.helpers.DirectoryBacked`. """

    def __init__(self, name):
        """
        :param name: The full path to the file to cache and monitor
        :type name: string
        """
        Debuggable.__init__(self)

        #: A string containing the raw data in this file
        self.data = ''

        #: The full path to the file
        self.name = name

        #: The FAM object used to receive notifications of changes
        self.fam = Bcfg2.Server.FileMonitor.get_fam()

    def HandleEvent(self, event=None):
        """ HandleEvent is called whenever the FAM registers an event.

        :param event: The event object
        :type event: Bcfg2.Server.FileMonitor.Event
        :returns: None
        """
        if event and event.code2str() not in ['exists', 'changed', 'created']:
            return
        try:
            self.data = open(self.name).read()
            self.Index()
        except IOError:
            err = sys.exc_info()[1]
            self.logger.error("Failed to read file %s: %s" % (self.name, err))
        except:
            err = sys.exc_info()[1]
            self.logger.error("Failed to parse file %s: %s" % (self.name, err))

    def Index(self):
        """ Index() is called by :func:`HandleEvent` every time the
        data changes, and parses the data into usable data as
        required."""
        pass

    def __repr__(self):
        return "%s: %s" % (self.__class__.__name__, self.name)


class DirectoryBacked(Debuggable):
    """ DirectoryBacked objects represent a directory that contains
    files, represented by objects of the type listed in
    :attr:`__child__`, and other directories recursively.  It monitors
    for new files and directories to be added, and creates new objects
    as required to track those."""

    #: The type of child objects to create for files contained within
    #: the directory that is tracked.  Default is
    #: :class:`Bcfg2.Server.Plugin.helpers.FileBacked`
    __child__ = FileBacked

    #: Only track and include files whose names (not paths) match this
    #: compiled regex.
    patterns = re.compile('.*')

    #: Preemptively ignore files whose names (not paths) match this
    #: compiled regex.  ``ignore`` can be set to ``None`` to ignore no
    #: files.  If a file is encountered that does not match
    #: :attr:`patterns` or ``ignore``, then a warning will be produced.
    ignore = None

    def __init__(self, data):
        """
        :param data: The path to the data directory that will be
                     monitored
        :type data: string

        .. -----
        .. autoattribute:: __child__
        """
        Debuggable.__init__(self)

        self.data = os.path.normpath(data)
        self.fam = Bcfg2.Server.FileMonitor.get_fam()

        #: self.entries contains information about the files monitored
        #: by this object. The keys of the dict are the relative
        #: paths to the files. The values are the objects (of type
        #: :attr:`__child__`) that handle their contents.
        self.entries = {}

        #: self.handles contains information about the directories
        #: monitored by this object. The keys of the dict are the
        #: values returned by the initial fam.AddMonitor() call (which
        #: appear to be integers). The values are the relative paths of
        #: the directories.
        self.handles = {}

        # Monitor everything in the plugin's directory
        if not os.path.exists(self.data):
            self.logger.warning("%s does not exist, creating" % self.data)
            os.makedirs(self.data)
        self.add_directory_monitor('')

    def set_debug(self, debug):
        for entry in self.entries.values():
            if isinstance(entry, Debuggable):
                entry.set_debug(debug)
        return Debuggable.set_debug(self, debug)

    def __getitem__(self, key):
        return self.entries[key]

    def __len__(self):
        return len(self.entries)

    def __delitem__(self, key):
        del self.entries[key]

    def __setitem__(self, key, val):
        self.entries[key] = val

    def __iter__(self):
        return iter(list(self.entries.items()))

    def add_directory_monitor(self, relative):
        """ Add a new directory to the FAM for monitoring.

        :param relative: Path name to monitor. This must be relative
                         to the plugin's directory. An empty string
                         value ("") will cause the plugin directory
                         itself to be monitored.
        :type relative: string
        :returns: None
        """
        dirpathname = os.path.join(self.data, relative)
        if relative not in self.handles.values():
            if not os.path.isdir(dirpathname):
                self.logger.error("%s is not a directory" % dirpathname)
                return
            reqid = self.fam.AddMonitor(dirpathname, self)
            self.handles[reqid] = relative

    def add_entry(self, relative, event):
        """ Add a new file to our tracked entries, and to our FAM for
        monitoring.

        :param relative: Path name to monitor. This must be relative
                         to the plugin's directory.
        :type relative: string:
        :param event: FAM event that caused this entry to be added.
        :type event: Bcfg2.Server.FileMonitor.Event
        :returns: None
        """
        self.entries[relative] = self.__child__(os.path.join(self.data,
                                                             relative))
        self.entries[relative].HandleEvent(event)

    def HandleEvent(self, event):  # pylint: disable=R0912
        """ Handle FAM events.

        This method is invoked by the FAM when it detects a change to
        a filesystem object we have requsted to be monitored.

        This method manages the lifecycle of events related to the
        monitored objects, adding them to our list of entries and
        creating objects of type :attr:`__child__` that actually do
        the domain-specific processing. When appropriate, it
        propogates events those objects by invoking their HandleEvent
        method in turn.

        :param event: FAM event that caused this entry to be added.
        :type event: Bcfg2.Server.FileMonitor.Event
        :returns: None
        """
        action = event.code2str()

        # Exclude events for actions we don't care about
        if action == 'endExist':
            return

        if event.requestID not in self.handles:
            self.logger.warn("Got %s event with unknown handle (%s) for %s" %
                             (action, event.requestID, event.filename))
            return

        # Clean up path names
        event.filename = os.path.normpath(event.filename)
        if event.filename.startswith(self.data):
            # the first event we get is on the data directory itself
            event.filename = event.filename[len(self.data) + 1:]

        if self.ignore and self.ignore.search(event.filename):
            self.logger.debug("Ignoring event %s" % event.filename)
            return

        # Calculate the absolute and relative paths this event refers to
        abspath = os.path.join(self.data, self.handles[event.requestID],
                               event.filename)
        relpath = os.path.join(self.handles[event.requestID],
                               event.filename).lstrip('/')

        if action == 'deleted':
            for key in list(self.entries.keys()):
                if key.startswith(relpath):
                    del self.entries[key]
            # We remove values from self.entries, but not
            # self.handles, because the FileMonitor doesn't stop
            # watching a directory just because it gets deleted. If it
            # is recreated, we will start getting notifications for it
            # again without having to add a new monitor.
        elif os.path.isdir(abspath):
            # Deal with events for directories
            if action in ['exists', 'created']:
                self.add_directory_monitor(relpath)
            elif action == 'changed':
                if relpath in self.entries:
                    # Ownerships, permissions or timestamps changed on
                    # the directory. None of these should affect the
                    # contents of the files, though it could change
                    # our ability to access them.
                    #
                    # It seems like the right thing to do is to cancel
                    # monitoring the directory and then begin
                    # monitoring it again. But the current FileMonitor
                    # class doesn't support canceling, so at least let
                    # the user know that a restart might be a good
                    # idea.
                    self.logger.warn("Directory properties for %s changed, "
                                     "please consider restarting the server" %
                                     abspath)
                else:
                    # Got a "changed" event for a directory that we
                    # didn't know about. Go ahead and treat it like a
                    # "created" event, but log a warning, because this
                    # is unexpected.
                    self.logger.warn("Got %s event for unexpected dir %s" %
                                     (action, abspath))
                    self.add_directory_monitor(relpath)
            else:
                self.logger.warn("Got unknown dir event %s %s %s" %
                                 (event.requestID, event.code2str(), abspath))
        elif self.patterns.search(event.filename):
            if action in ['exists', 'created']:
                self.add_entry(relpath, event)
            elif action == 'changed':
                if relpath in self.entries:
                    self.entries[relpath].HandleEvent(event)
                else:
                    # Got a "changed" event for a file that we didn't
                    # know about. Go ahead and treat it like a
                    # "created" event, but log a warning, because this
                    # is unexpected.
                    self.logger.warn("Got %s event for unexpected file %s" %
                                     (action, abspath))
                    self.add_entry(relpath, event)
            else:
                self.logger.warn("Got unknown file event %s %s %s" %
                                 (event.requestID, event.code2str(), abspath))
        else:
            self.logger.warn("Could not process filename %s; ignoring" %
                             event.filename)


class XMLFileBacked(FileBacked):
    """ This object parses and caches XML file data in memory.  It can
    be used as a standalone object or as a part of
    :class:`Bcfg2.Server.Plugin.helpers.XMLDirectoryBacked`
    """

    #: If ``__identifier__`` is set, then a top-level tag with the
    #: specified name will be required on the file being cached.  Its
    #: value will be available as :attr:`label`.  To disable this
    #: behavior, set ``__identifier__`` to ``None``.
    __identifier__ = 'name'

    #: If ``create`` is set, then it overrides the ``create`` argument
    #: to the constructor.
    create = None

    def __init__(self, filename, should_monitor=False, create=None):
        """
        :param filename: The full path to the file to cache and monitor
        :type filename: string
        :param should_monitor: Whether or not to monitor this file for
                               changes. It may be useful to disable
                               monitoring when, for instance, the file
                               is monitored by another object (e.g.,
                               an
                               :class:`Bcfg2.Server.Plugin.helpers.XMLDirectoryBacked`
                               object).
        :type should_monitor: bool
        :param create: Create the file if it doesn't exist.
                       ``create`` can be either an
                       :class:`lxml.etree._Element` object, which will
                       be used as initial content, or a string, which
                       will be used as the name of the (empty) tag
                       that will be the initial content of the file.
        :type create: lxml.etree._Element or string

        .. -----
        .. autoattribute:: __identifier__
        """
        FileBacked.__init__(self, filename)

        #: The raw XML data contained in the file as an
        #: :class:`lxml.etree.ElementTree` object, with XIncludes
        #: processed.
        self.xdata = None

        #: The label of this file.  This is determined from the
        #: top-level tag in the file, which must have an attribute
        #: specified by :attr:`__identifier__`.
        self.label = ""

        #: All entries in this file.  By default, all immediate
        #: children of the top-level XML tag.
        self.entries = []

        #: "Extra" files included in this file by XInclude.
        self.extras = []

        #: Extra FAM monitors set by this object for files included by
        #: XInclude.
        self.extra_monitors = []

        if ((create is not None or self.create not in [None, False]) and
            not os.path.exists(self.name)):
            toptag = create or self.create
            self.logger.warning("%s does not exist, creating" % self.name)
            if hasattr(toptag, "getroottree"):
                el = toptag
            else:
                el = lxml.etree.Element(toptag)
            el.getroottree().write(self.name, xml_declaration=False,
                                   pretty_print=True)

        #: Whether or not to monitor this file for changes.
        self.should_monitor = should_monitor
        if should_monitor:
            self.fam.AddMonitor(filename, self)

    def _follow_xincludes(self, fname=None, xdata=None):
        """ follow xincludes, adding included files to self.extras """
        xinclude = '%sinclude' % Bcfg2.Server.XI_NAMESPACE

        if xdata is None:
            if fname is None:
                xdata = self.xdata.getroottree()
            else:
                xdata = lxml.etree.parse(fname)
        included = [el for el in xdata.findall('//' + xinclude)]
        for el in included:
            name = el.get("href")
            if name.startswith("/"):
                fpath = name
            else:
                if fname:
                    rel = fname
                else:
                    rel = self.name
                fpath = os.path.join(os.path.dirname(rel), name)

            # expand globs in xinclude, a bcfg2-specific extension
            extras = glob.glob(fpath)
            if not extras:
                msg = "%s: %s does not exist, skipping" % (self.name, name)
                if el.findall('./%sfallback' % Bcfg2.Server.XI_NAMESPACE):
                    self.logger.debug(msg)
                else:
                    self.logger.warning(msg)

            parent = el.getparent()
            parent.remove(el)
            for extra in extras:
                if extra != self.name and extra not in self.extras:
                    self.extras.append(extra)
                    lxml.etree.SubElement(parent, xinclude, href=extra)
                    self._follow_xincludes(fname=extra)
                    if extra not in self.extra_monitors:
                        self.add_monitor(extra)

    def Index(self):
        self.xdata = lxml.etree.XML(self.data, base_url=self.name,
                                    parser=Bcfg2.Server.XMLParser)
        self.extras = []
        self._follow_xincludes()
        if self.extras:
            try:
                self.xdata.getroottree().xinclude()
            except lxml.etree.XIncludeError:
                err = sys.exc_info()[1]
                self.logger.error("XInclude failed on %s: %s" % (self.name,
                                                                 err))

        self.entries = self.xdata.getchildren()
        if self.__identifier__ is not None:
            self.label = self.xdata.attrib[self.__identifier__]
    Index.__doc__ = FileBacked.Index.__doc__

    def add_monitor(self, fpath):
        """ Add a FAM monitor to a file that has been XIncluded.  This
        is only done if the constructor got both a ``fam`` object and
        ``should_monitor`` set to True.

        :param fpath: The full path to the file to monitor
        :type fpath: string
        :returns: None
        """
        self.extra_monitors.append(fpath)
        if self.should_monitor:
            self.fam.AddMonitor(fpath, self)

    def __iter__(self):
        return iter(self.entries)

    def __str__(self):
        return "%s at %s" % (self.__class__.__name__, self.name)


class StructFile(XMLFileBacked):
    """ StructFiles are XML files that contain a set of structure file
    formatting logic for handling ``<Group>`` and ``<Client>``
    tags.

    .. -----
    .. autoattribute:: __identifier__
    .. automethod:: _include_element
    """

    #: If ``__identifier__`` is not None, then it must be the name of
    #: an XML attribute that will be required on the top-level tag of
    #: the file being cached
    __identifier__ = None

    #: Callbacks used to determine if children of items with the given
    #: tags should be included in the return value of
    #: :func:`Bcfg2.Server.Plugin.helpers.StructFile.Match` and
    #: :func:`Bcfg2.Server.Plugin.helpers.StructFile.XMLMatch`.  Each
    #: callback is passed the same arguments as
    #: :func:`Bcfg2.Server.Plugin.helpers.StructFile._include_element`.
    #: It should return True if children of the element should be
    #: included in the match, False otherwise.  The callback does
    #: *not* need to consider negation; that will be handled in
    #: :func:`Bcfg2.Server.Plugin.helpers.StructFile._include_element`
    _include_tests = \
        dict(Group=lambda el, md, *args: el.get('name') in md.groups,
             Client=lambda el, md, *args: el.get('name') == md.hostname)

    #: Callbacks used to determine if children of items with the given
    #: tags should be included in the return value of
    #: :func:`Bcfg2.Server.Plugin.helpers.StructFile.Match` and
    #: :func:`Bcfg2.Server.Plugin.helpers.StructFile.XMLMatch`.  Each
    #: callback is passed the same arguments as
    #: :func:`Bcfg2.Server.Plugin.helpers.StructFile._include_element`.
    #: It should return True if children of the element should be
    #: included in the match, False otherwise.  The callback does
    #: *not* need to consider negation; that will be handled in
    #: :func:`Bcfg2.Server.Plugin.helpers.StructFile._include_element`
    _include_tests = \
        dict(Group=lambda el, md, *args: el.get('name') in md.groups,
             Client=lambda el, md, *args: el.get('name') == md.hostname)

    def __init__(self, filename, should_monitor=False):
        XMLFileBacked.__init__(self, filename, should_monitor=should_monitor)
        self.setup = Bcfg2.Options.get_option_parser()
        self.encoding = self.setup['encoding']
        self.template = None

    def Index(self):
        XMLFileBacked.Index(self)
        if (self.name.endswith('.genshi') or
            ('py' in self.xdata.nsmap and
             self.xdata.nsmap['py'] == 'http://genshi.edgewall.org/')):
            try:
                loader = genshi.template.TemplateLoader()
                self.template = loader.load(self.name,
                                            cls=genshi.template.MarkupTemplate,
                                            encoding=self.encoding)
            except LookupError:
                err = sys.exc_info()[1]
                self.logger.error('Genshi lookup error in %s: %s' % (self.name,
                                                                     err))
            except genshi.template.TemplateError:
                err = sys.exc_info()[1]
                self.logger.error('Genshi template error in %s: %s' %
                                  (self.name, err))
            except genshi.input.ParseError:
                err = sys.exc_info()[1]
                self.logger.error('Genshi parse error in %s: %s' % (self.name,
                                                                    err))

        if HAS_CRYPTO:
            strict = self.xdata.get(
                "decrypt",
                self.setup.cfp.get(Bcfg2.Server.Encryption.CFG_SECTION,
                                   "decrypt", default="strict")) == "strict"
            for el in self.xdata.xpath("//*[@encrypted]"):
                try:
                    el.text = self._decrypt(el).encode('ascii',
                                                       'xmlcharrefreplace')
                except UnicodeDecodeError:
                    self.logger.info("%s: Decrypted %s to gibberish, skipping"
                                     % (self.name, el.tag))
                except Bcfg2.Server.Encryption.EVPError:
                    msg = "Failed to decrypt %s element in %s" % (el.tag,
                                                                  self.name)
                    if strict:
                        raise PluginExecutionError(msg)
                    else:
                        self.logger.warning(msg)
    Index.__doc__ = XMLFileBacked.Index.__doc__

    def _decrypt(self, element):
        """ Decrypt a single encrypted properties file element """
        if not element.text or not element.text.strip():
            return
        passes = Bcfg2.Server.Encryption.get_passphrases()
        try:
            passphrase = passes[element.get("encrypted")]
            try:
                return Bcfg2.Server.Encryption.ssl_decrypt(element.text,
                                                           passphrase)
            except Bcfg2.Server.Encryption.EVPError:
                # error is raised below
                pass
        except KeyError:
            # bruteforce_decrypt raises an EVPError with a sensible
            # error message, so we just let it propagate up the stack
            return Bcfg2.Server.Encryption.bruteforce_decrypt(element.text)
        raise Bcfg2.Server.Encryption.EVPError("Failed to decrypt")

    def _include_element(self, item, metadata, *args):
        """ Determine if an XML element matches the other arguments.

        The first argument is always the XML element to match, and the
        second will always be a single
        :class:`Bcfg2.Server.Plugins.Metadata.ClientMetadata` object
        representing the metadata to match against.  Subsequent
        arguments are as given to
        :func:`Bcfg2.Server.Plugin.helpers.StructFile.Match` or
        :func:`Bcfg2.Server.Plugin.helpers.StructFile.XMLMatch`.  In
        the base StructFile implementation, there are no additional
        arguments; in classes that inherit from StructFile, see the
        :func:`Match` and :func:`XMLMatch` method signatures."""
        if isinstance(item, lxml.etree._Comment):  # pylint: disable=W0212
            return False
        if item.tag in self._include_tests:
            negate = item.get('negate', 'false').lower() == 'true'
            return negate != self._include_tests[item.tag](item, metadata,
                                                           *args)
        else:
            return True

    def _render(self, metadata):
        """ Render the template for the given client metadata

        :param metadata: Client metadata to match against.
        :type metadata: Bcfg2.Server.Plugins.Metadata.ClientMetadata
        :returns: lxml.etree._Element object representing the rendered
                  XML data
        """
        stream = self.template.generate(
            metadata=metadata,
            repo=self.setup['repo']).filter(removecomment)
        return lxml.etree.XML(stream.render('xml',
                                            strip_whitespace=False),
                              parser=Bcfg2.Server.XMLParser)

    def _match(self, item, metadata, *args):
        """ recursive helper for
        :func:`Bcfg2.Server.Plugin.helpers.StructFile.Match` """
        if self._include_element(item, metadata, *args):
            if item.tag in self._include_tests.keys():
                rv = []
                if self._include_element(item, metadata, *args):
                    for child in item.iterchildren():
                        rv.extend(self._match(child, metadata, *args))
                return rv
            else:
                rv = copy.deepcopy(item)
                for child in rv.iterchildren():
                    rv.remove(child)
                for child in item.iterchildren():
                    rv.extend(self._match(child, metadata, *args))
                return [rv]
        else:
            return []

    def _do_match(self, metadata, *args):
        """ Helper for
        :func:`Bcfg2.Server.Plugin.helpers.StructFile.Match` that lets
        a subclass of StructFile easily redefine the public Match()
        interface to accept a different number of arguments.  This
        provides a sane prototype for the Match() function while
        keeping the internals consistent. """
        rv = []
        if self.template is None:
            entries = self.entries
        else:
            entries = self._render(metadata).getchildren()
        for child in entries:
            rv.extend(self._match(child, metadata, *args))
        return rv

    def Match(self, metadata):
        """ Return matching fragments of the data in this file.  A tag
        is considered to match if all ``<Group>`` and ``<Client>``
        tags that are its ancestors match the metadata given.  Since
        tags are included unmodified, it's possible for a tag to
        itself match while containing non-matching children.
        Consequently, only the tags contained in the list returned by
        Match() (and *not* their descendents) should be considered to
        match the metadata.

        Match() returns matching fragments in document order.

        :param metadata: Client metadata to match against.
        :type metadata: Bcfg2.Server.Plugins.Metadata.ClientMetadata
        :returns: list of lxml.etree._Element objects """
        return self._do_match(metadata)

    def _xml_match(self, item, metadata, *args):
        """ recursive helper for
        :func:`Bcfg2.Server.Plugin.helpers.StructFile.XMLMatch` """
        if self._include_element(item, metadata, *args):
            if item.tag in self._include_tests.keys():
                for child in item.iterchildren():
                    item.remove(child)
                    item.getparent().append(child)
                    self._xml_match(child, metadata, *args)
                if item.text:
                    if item.getparent().text is None:
                        item.getparent().text = item.text
                    else:
                        item.getparent().text += item.text
                item.getparent().remove(item)
            else:
                for child in item.iterchildren():
                    self._xml_match(child, metadata, *args)
        else:
            item.getparent().remove(item)

    def _do_xmlmatch(self, metadata, *args):
        """ Helper for
        :func:`Bcfg2.Server.Plugin.helpers.StructFile.XMLMatch` that lets
        a subclass of StructFile easily redefine the public Match()
        interface to accept a different number of arguments.  This
        provides a sane prototype for the Match() function while
        keeping the internals consistent. """
        if self.template is None:
            rv = copy.deepcopy(self.xdata)
        else:
            rv = self._render(metadata)
        for child in rv.iterchildren():
            self._xml_match(child, metadata, *args)
        return rv

    def XMLMatch(self, metadata):
        """ Return a rebuilt XML document that only contains the
        matching portions of the original file.  A tag is considered
        to match if all ``<Group>`` and ``<Client>`` tags that are its
        ancestors match the metadata given.  Unlike :func:`Match`, the
        document returned by XMLMatch will only contain matching data.
        All ``<Group>`` and ``<Client>`` tags will have been stripped
        out.

        The new document produced by XMLMatch() is not necessarily in
        the same order as the original document.

        :param metadata: Client metadata to match against.
        :type metadata: Bcfg2.Server.Plugins.Metadata.ClientMetadata
        :returns: lxml.etree._Element """
        return self._do_xmlmatch(metadata)


class InfoXML(StructFile):
    """ InfoXML files contain Group, Client, and Path tags to set the
    metadata (permissions, owner, etc.) of files. """
    encryption = False

    _include_tests = StructFile._include_tests
    _include_tests['Path'] = lambda el, md, entry, *args: \
        entry.get("name") == el.get("name")

    def Match(self, metadata, entry):  # pylint: disable=W0221
        """ Implementation of
        :func:`Bcfg2.Server.Plugin.helpers.StructFile.Match` that
        considers Path tags to allow ``info.xml`` files to set
        different file metadata for different file paths. """
        return self._do_match(metadata, entry)

    def XMLMatch(self, metadata, entry):  # pylint: disable=W0221
        """ Implementation of
        :func:`Bcfg2.Server.Plugin.helpers.StructFile.XMLMatch` that
        considers Path tags to allow ``info.xml`` files to set
        different file metadata for different file paths. """
        return self._do_xmlmatch(metadata, entry)

    def BindEntry(self, entry, metadata):
        """ Bind the matching file metadata for this client and entry
        to the entry.

        :param entry: The abstract entry to bind the info to. This
                      will be modified in place
        :type entry: lxml.etree._Element
        :param metadata: The client metadata to get info for
        :type metadata: Bcfg2.Server.Plugins.Metadata.ClientMetadata
        :returns: None
        """
        fileinfo = self.Match(metadata, entry)
        if len(fileinfo) == 0:
            raise PluginExecutionError("No metadata found in %s for %s" %
                                       (self.name, entry.get('name')))
        elif len(fileinfo) > 1:
            self.logger.warning("Multiple file metadata found in %s for %s" %
                                (self.name, entry.get('name')))
        for attr, val in fileinfo[0].attrib.items():
            entry.set(attr, val)


class XMLDirectoryBacked(DirectoryBacked):
    """ :class:`Bcfg2.Server.Plugin.helpers.DirectoryBacked` for XML files. """

    #: Only track and include files whose names (not paths) match this
    #: compiled regex.
    patterns = re.compile(r'^.*\.xml$')

    #: The type of child objects to create for files contained within
    #: the directory that is tracked.  Default is
    #: :class:`Bcfg2.Server.Plugin.helpers.XMLFileBacked`
    __child__ = XMLFileBacked


class PriorityStructFile(StructFile):
    """ A StructFile where each file has a priority, given as a
    top-level XML attribute. """

    def __init__(self, filename, should_monitor=False):
        StructFile.__init__(self, filename, should_monitor=should_monitor)
        self.priority = -1
    __init__.__doc__ = StructFile.__init__.__doc__

    def Index(self):
        try:
            self.priority = int(self.xdata.get('priority'))
        except (ValueError, TypeError):
            raise PluginExecutionError("Got bogus priority %s for file %s" %
                                       (self.xdata.get('priority'), self.name))
    Index.__doc__ = StructFile.Index.__doc__


class PrioDir(Plugin, Generator, XMLDirectoryBacked):
    """ PrioDir handles a directory of XML files where each file has a
    set priority.

    .. -----
    .. autoattribute:: __child__
    """

    #: The type of child objects to create for files contained within
    #: the directory that is tracked.  Default is
    #: :class:`Bcfg2.Server.Plugin.helpers.PriorityStructFile`
    __child__ = PriorityStructFile

    def __init__(self, core, datastore):
        Plugin.__init__(self, core, datastore)
        Generator.__init__(self)
        XMLDirectoryBacked.__init__(self, self.data)
    __init__.__doc__ = Plugin.__init__.__doc__

    def HandleEvent(self, event):
        XMLDirectoryBacked.HandleEvent(self, event)
        self.Entries = {}
        for src in list(self.entries.values()):
            for itype, children in list(src.items.items()):
                for child in children:
                    try:
                        self.Entries[itype][child] = self.BindEntry
                    except KeyError:
                        self.Entries[itype] = {child: self.BindEntry}
    HandleEvent.__doc__ = XMLDirectoryBacked.HandleEvent.__doc__

    def _matches(self, entry, metadata, candidate):  # pylint: disable=W0613
        """ Whether or not a given candidate matches the abstract
        entry given.  By default this does strict matching (i.e., the
        entry name matches the candidate name), but this can be
        overridden to provide regex matching, etc.

        :param entry: The entry to find a match for
        :type entry: lxml.etree._Element
        :param metadata: The metadata to get attributes for
        :type metadata: Bcfg2.Server.Plugins.Metadata.ClientMetadata
        :candidate: A candidate concrete entry to match with
        :type candidate: lxml.etree._Element
        :returns: bool
        """
        return (entry.tag == candidate.tag and
                entry.get('name') == candidate.get('name'))

    def BindEntry(self, entry, metadata):
        """ Bind the attributes that apply to an entry to it.  The
        entry is modified in-place.

        :param entry: The entry to add attributes to.
        :type entry: lxml.etree._Element
        :param metadata: The metadata to get attributes for
        :type metadata: Bcfg2.Server.Plugins.Metadata.ClientMetadata
        :returns: None
        """
        matching = []
        for src in self.entries.values():
            for candidate in src.XMLMatch(metadata).xpath("//%s" % entry.tag):
                if self._matches(entry, metadata, candidate):
                    matching.append((src, candidate))
        if len(matching) == 0:
            raise PluginExecutionError("No matching source for entry when "
                                       "retrieving attributes for %s:%s" %
                                       (entry.tag, entry.get('name')))
        elif len(matching) == 1:
            data = matching[0][1]
        else:
            prio = [int(m[0].priority) for m in matching]
            priority = max(prio)
            if prio.count(priority) > 1:
                msg = "Found conflicting sources with same priority (%s) " \
                    "for %s:%s for %s" % (priority, entry.tag,
                                          entry.get("name"), metadata.hostname)
                self.logger.error(msg)
                self.logger.error([m[0].name for m in matching])
                raise PluginExecutionError(msg)

            for src, candidate in matching:
                if int(src.priority) == priority:
                    data = candidate
                    break

        entry.text = data.text
        for item in data.getchildren():
            entry.append(copy.copy(item))

        for key, val in list(data.attrib.items()):
            if key not in entry.attrib:
                entry.attrib[key] = val


class Specificity(CmpMixin):
    """ Represent the specificity of an object; i.e., what client(s)
    it applies to.  It can be group- or client-specific, or apply to
    all clients.

    Specificity objects are sortable; objects that are less specific
    are considered less than objects that are more specific.  Objects
    that apply to all clients are the least specific; objects that
    apply to a single client are the most specific.  Objects that
    apply to groups are sorted by priority. """

    def __init__(self, all=False, group=False,  # pylint: disable=W0622
                 hostname=False, prio=0, delta=False):
        """
        :param all: The object applies to all clients.
        :type all: bool
        :param group: The object applies only to the given group.
        :type group: string or False
        :param hostname: The object applies only to the named client.
        :type hostname: string or False
        :param prio: The object has the given priority relative to
                     other objects that also apply to the same group.
                     ``<group>`` must be specified with ``<prio>``.
        :type prio: int
        :param delta: The object is a delta (i.e., a .cat or .diff
                      file, not a full file).  Deltas are deprecated.
        :type delta: bool

        Exactly one of {all|group|hostname} should be given.
        """
        CmpMixin.__init__(self)
        self.hostname = hostname
        self.all = all
        self.group = group
        self.prio = prio
        self.delta = delta

    def matches(self, metadata):
        """ Return True if the object described by this Specificity
        object applies to the given client.  That is, if this
        Specificity applies to all clients, or to a group the client
        is a member of, or to the client individually.

        :param metadata: The client metadata
        :type metadata: Bcfg2.Server.Plugins.Metadata.ClientMetadata
        :returns: bool
        """
        return (self.all or
                self.hostname == metadata.hostname or
                self.group in metadata.groups)

    def __cmp__(self, other):  # pylint: disable=R0911
        """Sort most to least specific."""
        if self.all:
            if other.all:
                return 0
            else:
                return 1
        elif other.all:
            return -1
        elif self.group:
            if other.hostname:
                return 1
            if other.group and other.prio > self.prio:
                return 1
            if other.group and other.prio == self.prio:
                return 0
        elif other.group:
            return -1
        elif self.hostname and other.hostname:
            return 0
        return -1

    def __str__(self):
        rv = [self.__class__.__name__, ': ']
        if self.all:
            rv.append("all")
        elif self.group:
            rv.append("Group %s, priority %s" % (self.group, self.prio))
        elif self.hostname:
            rv.append("Host %s" % self.hostname)
        if self.delta:
            rv.append(", delta=%s" % self.delta)
        return "".join(rv)


class SpecificData(Debuggable):
    """ A file that is specific to certain clients, groups, or all
    clients. """

    def __init__(self, name, specific, encoding):  # pylint: disable=W0613
        """
        :param name: The full path to the file
        :type name: string
        :param specific: A
                         :class:`Bcfg2.Server.Plugin.helpers.Specificity`
                         object describing what clients this file
                         applies to.
        :type specific: Bcfg2.Server.Plugin.helpers.Specificity
        :param encoding: The encoding to use for data in this file
        :type encoding: string
        """
        Debuggable.__init__(self)
        self.name = name
        self.specific = specific
        self.data = None

    def handle_event(self, event):
        """ Handle a FAM event.  Note that the SpecificData object
        itself has no FAM, so this must be produced by a parent object
        (e.g., :class:`Bcfg2.Server.Plugin.helpers.EntrySet`).

        :param event: The event that applies to this file
        :type event: Bcfg2.Server.FileMonitor.Event
        :returns: None
        :raises: :exc:`Bcfg2.Server.Plugin.exceptions.PluginExecutionError`
        """
        if event.code2str() == 'deleted':
            return
        try:
            self.data = open(self.name).read()
        except UnicodeDecodeError:
            self.data = open(self.name, mode='rb').read()
        except:  # pylint: disable=W0201
            self.logger.error("Failed to read file %s" % self.name)


class EntrySet(Debuggable):
    """ EntrySets deal with a collection of host- and group-specific
    files (e.g., :class:`Bcfg2.Server.Plugin.helpers.SpecificData`
    objects) in a single directory. EntrySets are usually used as part
    of :class:`Bcfg2.Server.Plugin.helpers.GroupSpool` objects."""

    #: Preemptively ignore files whose names (not paths) match this
    #: compiled regex.  ``ignore`` cannot be set to ``None``.  If a
    #: file is encountered that does not match the ``basename``
    #: argument passed to the constructor or ``ignore``, then a
    #: warning will be produced.
    ignore = re.compile(r'^(\.#.*|.*~|\..*\.(sw[px])|.*\.genshi_include)$')

    # The ``basename`` argument passed to the constructor will be
    #: processed as a string that contains a regular expression (i.e.,
    #: *not* a compiled regex object) if ``basename_is_regex`` is True,
    #: and all files that match the regex will be cincluded in the
    #: EntrySet.  If ``basename_is_regex`` is False, then it will be
    #: considered a plain string and filenames must match exactly.
    basename_is_regex = False

    def __init__(self, basename, path, entry_type, encoding):
        """
        :param basename: The filename or regular expression that files
                         in this EntrySet must match.  See
                         :attr:`basename_is_regex` for more details.
        :type basename: string
        :param path: The full path to the directory containing files
                     for this EntrySet
        :type path: string
        :param entry_type: A callable that returns an object that
                           represents files in this EntrySet.  This
                           will usually be a class object, but it can
                           be an object factory or similar callable.
                           See below for the expected signature.
        :type entry_type: callable
        :param encoding: The encoding of all files in this entry set.
        :type encoding: string

        The ``entry_type`` callable must have the following signature::

            entry_type(filepath, specificity, encoding)

        Where the parameters are:

        :param filepath: Full path to file
        :type filepath: string
        :param specific: A
                         :class:`Bcfg2.Server.Plugin.helpers.Specificity`
                         object describing what clients this file
                         applies to.
        :type specific: Bcfg2.Server.Plugin.helpers.Specificity
        :param encoding: The encoding to use for data in this file
        :type encoding: string

        Additionally, the object returned by ``entry_type`` must have
        a ``specific`` attribute that is sortable (e.g., a
        :class:`Bcfg2.Server.Plugin.helpers.Specificity` object).

        See :class:`Bcfg2.Server.Plugin.helpers.SpecificData` for an
        example of a class that can be used as an ``entry_type``.
        """
        Debuggable.__init__(self, name=basename)
        self.path = path
        self.entry_type = entry_type
        self.entries = {}
        self.metadata = default_path_metadata()
        self.infoxml = None
        self.encoding = encoding

        if self.basename_is_regex:
            base_pat = basename
        else:
            base_pat = re.escape(basename)
        pattern = r'(.*/)?' + base_pat + \
            r'(\.((H_(?P<hostname>\S+))|(G(?P<prio>\d+)_(?P<group>\S+))))?$'

        #: ``specific`` is a regular expression that is used to
        #: determine the specificity of a file in this entry set.  It
        #: must have three named groups: ``hostname``, ``prio`` (the
        #: priority of a group-specific file), and ``group``.  The base
        #: regex is constructed from the ``basename`` argument. It can
        #: be overridden on a per-entry basis in :func:`entry_init`.
        self.specific = re.compile(pattern)

    def get_matching(self, metadata):
        """ Get a list of all entries that apply to the given client.
        This gets all matching entries; for example, there could be an
        entry that applies to all clients, multiple group-specific
        entries, and a client-specific entry, all of which would be
        returned by get_matching().  You can use :func:`best_matching`
        to get the single best matching entry.

        :param metadata: The client metadata to get matching entries for
        :type metadata: Bcfg2.Server.Plugins.Metadata.ClientMetadata
        :returns: list -- all matching ``entry_type`` objects (see the
                  constructor docs for more details)
        """
        return [item for item in list(self.entries.values())
                if item.specific.matches(metadata)]

    def best_matching(self, metadata, matching=None):
        """ Return the single most specific matching entry from the
        set of matching entries.  You can use :func:`get_matching` to
        get all matching entries.

        :param metadata: The client metadata to get matching entries for
        :type metadata: Bcfg2.Server.Plugins.Metadata.ClientMetadata
        :param matching: The set of matching entries to pick from.  If
                         this is not provided, :func:`get_matching`
                         will be called.
        :type matching: list of ``entry_type`` objects (see the constructor
                        docs for more details)
        :returns: a single object from the list of matching
                  ``entry_type`` objects
        :raises: :class:`Bcfg2.Server.Plugin.exceptions.PluginExecutionError`
                 if no matching entries are found
        """
        if matching is None:
            matching = self.get_matching(metadata)

        if matching:
            matching.sort(key=operator.attrgetter("specific"))
            return matching[0]
        else:
            raise PluginExecutionError("No matching entries available for %s "
                                       "for %s" % (self.path,
                                                   metadata.hostname))

    def handle_event(self, event):
        """ Dispatch a FAM event to the appropriate function or child
        ``entry_type`` object.  This will probably be handled by a
        call to :func:`update_metadata`, :func:`reset_metadata`,
        :func:`entry_init`, or to the ``entry_type``
        ``handle_event()`` function.

        :param event: An event that applies to a file handled by this
                      EntrySet
        :type event: Bcfg2.Server.FileMonitor.Event
        :returns: None
        """
        action = event.code2str()

        if event.filename == 'info.xml':
            if action in ['exists', 'created', 'changed']:
                self.update_metadata(event)
            elif action == 'deleted':
                self.reset_metadata(event)
            return

        if action in ['exists', 'created']:
            self.entry_init(event)
        else:
            if event.filename not in self.entries:
                self.logger.warning("Got %s event for unknown file %s" %
                                    (action, event.filename))
                if action == 'changed':
                    # received a bogus changed event; warn, but treat
                    # it like a created event
                    self.entry_init(event)
                return
            if action == 'changed':
                self.entries[event.filename].handle_event(event)
            elif action == 'deleted':
                del self.entries[event.filename]

    def entry_init(self, event, entry_type=None, specific=None):
        """ Handle the creation of a file on the filesystem and the
        creation of an object in this EntrySet to track it.

        :param event: An event that applies to a file handled by this
                      EntrySet
        :type event: Bcfg2.Server.FileMonitor.Event
        :param entry_type: Override the default ``entry_type`` for
                           this EntrySet object and create a different
                           object for this entry.  See the constructor
                           docs for more information on
                           ``entry_type``.
        :type entry_type: callable
        :param specific: Override the default :attr:`specific` regular
                         expression used by this object with a custom
                         regular expression that will be used to
                         determine the specificity of this entry.
        :type specific: compiled regular expression object
        :returns: None
        :raises: :class:`Bcfg2.Server.Plugin.exceptions.SpecificityError`
        """
        if entry_type is None:
            entry_type = self.entry_type

        if event.filename in self.entries:
            self.logger.warn("Got duplicate add for %s" % event.filename)
        else:
            fpath = os.path.join(self.path, event.filename)
            try:
                spec = self.specificity_from_filename(event.filename,
                                                      specific=specific)
            except SpecificityError:
                if not self.ignore.match(event.filename):
                    self.logger.error("Could not process filename %s; ignoring"
                                      % fpath)
                return
            self.entries[event.filename] = entry_type(fpath, spec,
                                                      self.encoding)
        self.entries[event.filename].handle_event(event)

    def specificity_from_filename(self, fname, specific=None):
        """ Construct a
        :class:`Bcfg2.Server.Plugin.helpers.Specificity` object from a
        filename and regex. See :attr:`specific` for details on the
        regex.

        :param fname: The filename (not full path) of a file that is
                      in this EntrySet's directory.  It is not
                      necessary to determine first if the filename
                      matches this EntrySet's basename; that can be
                      done by catching
                      :class:`Bcfg2.Server.Plugin.exceptions.SpecificityError`
                      from this function.
        :type fname: string
        :param specific: Override the default :attr:`specific` regular
                         expression used by this object with a custom
                         regular expression that will be used to
                         determine the specificity of this entry.
        :type specific: compiled regular expression object
        :returns: Object representing the specificity of the file
        :rtype: :class:`Bcfg2.Server.Plugin.helpers.Specificity`
        :raises: :class:`Bcfg2.Server.Plugin.exceptions.SpecificityError`
                 if the regex does not match the filename
        """
        if specific is None:
            specific = self.specific
        data = specific.match(fname)
        if not data:
            raise SpecificityError(fname)
        kwargs = {}
        if data.group('hostname'):
            kwargs['hostname'] = data.group('hostname')
        elif data.group('group'):
            kwargs['group'] = data.group('group')
            kwargs['prio'] = int(data.group('prio'))
        else:
            kwargs['all'] = True
        if 'delta' in data.groupdict():
            kwargs['delta'] = data.group('delta')
        return Specificity(**kwargs)

    def update_metadata(self, event):
        """ Process changes to or creation of info.xml files for the
        EntrySet.

        :param event: An event that applies to an info handled by this
                      EntrySet
        :type event: Bcfg2.Server.FileMonitor.Event
        :returns: None
        """
        fpath = os.path.join(self.path, event.filename)
        if event.filename == 'info.xml':
            if not self.infoxml:
                self.infoxml = InfoXML(fpath)
            self.infoxml.HandleEvent(event)

    def reset_metadata(self, event):
        """ Reset metadata to defaults if info.xml is removed.

        :param event: An event that applies to an info handled by this
                      EntrySet
        :type event: Bcfg2.Server.FileMonitor.Event
        :returns: None
        """
        if event.filename == 'info.xml':
            self.infoxml = None

    def bind_info_to_entry(self, entry, metadata):
        """ Bind the metadata for the given client in the base
        info.xml for this EntrySet to the entry.

        :param entry: The abstract entry to bind the info to. This
                      will be modified in place
        :type entry: lxml.etree._Element
        :param metadata: The client metadata to get info for
        :type metadata: Bcfg2.Server.Plugins.Metadata.ClientMetadata
        :returns: None
        """
        for attr, val in list(self.metadata.items()):
            entry.set(attr, val)
        if self.infoxml is not None:
            self.infoxml.BindEntry(entry, metadata)

    def bind_entry(self, entry, metadata):
        """ Return the single best fully-bound entry from the set of
        available entries for the specified client.

        :param entry: The abstract entry to bind the info to
        :type entry: lxml.etree._Element
        :param metadata: The client metadata to get info for
        :type metadata: Bcfg2.Server.Plugins.Metadata.ClientMetadata
        :returns: lxml.etree._Element - the fully-bound entry
        """
        self.bind_info_to_entry(entry, metadata)
        return self.best_matching(metadata).bind_entry(entry, metadata)


class GroupSpool(Plugin, Generator):
    """ A GroupSpool is a collection of
    :class:`Bcfg2.Server.Plugin.helpers.EntrySet` objects -- i.e., a
    directory tree, each directory in which may contain files that are
    specific to groups/clients/etc. """

    #: ``filename_pattern`` is used as the ``basename`` argument to the
    #: :attr:`es_cls` callable.  It may or may not be a regex,
    #: depending on the :attr:`EntrySet.basename_is_regex` setting.
    filename_pattern = ""

    #: ``es_child_cls`` is a callable that will be used as the
    #: ``entry_type`` argument to the :attr:`es_cls` callable.  It must
    #: return objects that will represent individual files in the
    #: GroupSpool.  For instance,
    #: :class:`Bcfg2.Server.Plugin.helpers.SpecificData`.
    es_child_cls = object

    #: ``es_cls`` is a callable that must return objects that will be
    #: used to represent directories (i.e., sets of entries) within the
    #: GroupSpool.  E.g.,
    #: :class:`Bcfg2.Server.Plugin.helpers.EntrySet`.  The returned
    #: object must implement a callable called ``bind_entry`` that has
    #: the same signature as :attr:`EntrySet.bind_entry`.
    es_cls = EntrySet

    #: The entry type (i.e., the XML tag) handled by this GroupSpool
    #: object.
    entry_type = 'Path'

    def __init__(self, core, datastore):
        Plugin.__init__(self, core, datastore)
        Generator.__init__(self)

        self.fam = Bcfg2.Server.FileMonitor.get_fam()

        #: See :class:`Bcfg2.Server.Plugins.interfaces.Generator` for
        #: details on the Entries attribute.
        self.Entries[self.entry_type] = {}

        #: ``entries`` is a dict whose keys are :func:`event_id` return
        #: values and whose values are :attr:`es_cls` objects. It ties
        #: the directories handled by this GroupSpools to the
        #: :attr:`es_cls` objects that handle each directory.
        self.entries = {}
        self.handles = {}
        self.AddDirectoryMonitor('')
        self.encoding = core.setup['encoding']
    __init__.__doc__ = Plugin.__init__.__doc__

    def add_entry(self, event):
        """ This method handles two functions:

        * Adding a new entry of type :attr:`es_cls` to track a new
          directory.
        * Passing off an event on a file to the correct entry object
          to handle it.

        :param event: An event that applies to a file or directory
                      handled by this GroupSpool
        :type event: Bcfg2.Server.FileMonitor.Event
        :returns: None
        """
        epath = self.event_path(event)
        ident = self.event_id(event)
        if os.path.isdir(epath):
            self.AddDirectoryMonitor(epath[len(self.data):])
        if ident not in self.entries and os.path.isfile(epath):
            dirpath = self.data + ident
            self.entries[ident] = self.es_cls(self.filename_pattern,
                                              dirpath,
                                              self.es_child_cls,
                                              self.encoding)
            self.Entries[self.entry_type][ident] = \
                self.entries[ident].bind_entry
        if not os.path.isdir(epath):
            # do not pass through directory events
            self.entries[ident].handle_event(event)

    def event_path(self, event):
        """ Return the full path to the filename affected by an event.
        :class:`Bcfg2.Server.FileMonitor.Event` objects just contain
        the filename, not the full path, so this function reconstructs
        the fill path based on the path to the :attr:`es_cls` object
        that handles the event.

        :param event: An event that applies to a file or directory
                      handled by this GroupSpool
        :type event: Bcfg2.Server.FileMonitor.Event
        :returns: string
        """
        return os.path.join(self.data,
                            self.handles[event.requestID].lstrip("/"),
                            event.filename)

    def event_id(self, event):
        """ Return a string that can be used to relate the event
        unambiguously to a single :attr:`es_cls` object in the
        :attr:`entries` dict.  In practice, this means:

        * If the event is on a directory, ``event_id`` returns the
          full path to the directory.
        * If the event is on a file, ``event_id`` returns the full
          path to the directory the file is in.

        :param event: An event that applies to a file or directory
                      handled by this GroupSpool
        :type event: Bcfg2.Server.FileMonitor.Event
        :returns: string
        """
        epath = self.event_path(event)
        if os.path.isdir(epath):
            return os.path.join(self.handles[event.requestID].lstrip("/"),
                                event.filename)
        else:
            return self.handles[event.requestID].rstrip("/")

    def set_debug(self, debug):
        for entry in self.entries.values():
            if hasattr(entry, "set_debug"):
                entry.set_debug(debug)
        return Plugin.set_debug(self, debug)
    set_debug.__doc__ = Plugin.set_debug.__doc__

    def HandleEvent(self, event):
        """ HandleEvent is the event dispatcher for GroupSpool
        objects.  It receives all events and dispatches them the
        appropriate handling object (e.g., one of the :attr:`es_cls`
        objects in :attr:`entries`), function (e.g.,
        :func:`add_entry`), or behavior (e.g., deleting an entire
        entry set).

        :param event: An event that applies to a file or directory
                      handled by this GroupSpool
        :type event: Bcfg2.Server.FileMonitor.Event
        :returns: None
        """
        action = event.code2str()
        if event.filename[0] == '/':
            return
        ident = self.event_id(event)

        if action in ['exists', 'created']:
            self.add_entry(event)
        elif action == 'changed':
            if ident in self.entries:
                self.entries[ident].handle_event(event)
            else:
                # got a changed event for a file we didn't know
                # about. go ahead and process this as a 'created', but
                # warn
                self.logger.warning("Got changed event for unknown file %s" %
                                    ident)
                self.add_entry(event)
        elif action == 'deleted':
            fbase = self.handles[event.requestID] + event.filename
            if fbase in self.entries:
                # a directory was deleted
                del self.entries[fbase]
                del self.Entries[self.entry_type][fbase]
            elif ident in self.entries:
                self.entries[ident].handle_event(event)
            elif ident not in self.entries:
                self.logger.warning("Got deleted event for unknown file %s" %
                                    ident)

    def AddDirectoryMonitor(self, relative):
        """ Add a FAM monitor to a new directory and set the
        appropriate event handler.

        :param relative: The path to the directory relative to the
                         base data directory of the GroupSpool object.
        :type relative: string
        :returns: None
        """
        if not relative.endswith('/'):
            relative += '/'
        name = self.data + relative
        if relative not in list(self.handles.values()):
            if not os.path.isdir(name):
                self.logger.error("Failed to open directory %s" % name)
                return
            reqid = self.fam.AddMonitor(name, self)
            self.handles[reqid] = relative<|MERGE_RESOLUTION|>--- conflicted
+++ resolved
@@ -30,8 +30,6 @@
 except ImportError:
     HAS_DJANGO = False
 
-<<<<<<< HEAD
-=======
 #: A dict containing default metadata for Path entries from bcfg2.conf
 DEFAULT_FILE_METADATA = Bcfg2.Options.OptionParser(
     dict(configfile=Bcfg2.Options.CFILE,
@@ -89,7 +87,6 @@
         for attr, val in list(mdata['Info'][None].items()):
             entry.set(attr, val)
 
->>>>>>> 521862b6
 
 class track_statistics(object):  # pylint: disable=C0103
     """ Decorator that tracks execution time for the given
