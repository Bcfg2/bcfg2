""" Interface definitions for Bcfg2 server plugins """

import os
import sys
import copy
import threading
import lxml.etree
import Bcfg2.Server
from Bcfg2.Compat import Queue, Empty, Full, cPickle
from Bcfg2.Server.Plugin.base import Plugin
from Bcfg2.Server.Plugin.exceptions import PluginInitError, \
    MetadataRuntimeError, MetadataConsistencyError


class Generator(object):
    """ Generator plugins contribute to literal client configurations.
    That is, they generate entry contents.

    An entry is generated in one of two ways:

    #. The Bcfg2 core looks in the ``Entries`` dict attribute of the
       plugin object.  ``Entries`` is expected to be a dict whose keys
       are entry tags (e.g., ``"Path"``, ``"Service"``, etc.) and
       whose values are dicts; those dicts should map the ``name``
       attribute of an entry to a callable that will be called to
       generate the content.  The callable will receive two arguments:
       the abstract entry (as an lxml.etree._Element object), and the
       client metadata object the entry is being generated for.

    #. If the entry is not listed in ``Entries``, the Bcfg2 core calls
       :func:`HandlesEntry`; if that returns True, then it calls
       :func:`HandleEntry`.
    """

    def HandlesEntry(self, entry, metadata):  # pylint: disable=W0613
        """ HandlesEntry is the slow path method for routing
        configuration binding requests.  It is called if the
        ``Entries`` dict does not contain a method for binding the
        entry.

        :param entry: The entry to bind
        :type entry: lxml.etree._Element
        :param metadata: The client metadata
        :type metadata: Bcfg2.Server.Plugins.Metadata.ClientMetadata
        :return: bool - Whether or not this plugin can handle the entry
        :raises: :class:`Bcfg2.Server.Plugin.exceptions.PluginExecutionError`
        """
        return False

    def HandleEntry(self, entry, metadata):  # pylint: disable=W0613
        """ HandleEntry is the slow path method for binding
        configuration binding requests.  It is called if the
        ``Entries`` dict does not contain a method for binding the
        entry, and :func:`HandlesEntry`
        returns True.

        :param entry: The entry to bind
        :type entry: lxml.etree._Element
        :param metadata: The client metadata
        :type metadata: Bcfg2.Server.Plugins.Metadata.ClientMetadata
        :return: lxml.etree._Element - The fully bound entry
        :raises: :class:`Bcfg2.Server.Plugin.exceptions.PluginExecutionError`
        """
        return entry


class Structure(object):
    """ Structure Plugins contribute to abstract client
    configurations.  That is, they produce lists of entries that will
    be generated for a client. """

    def BuildStructures(self, metadata):
        """ Build a list of lxml.etree._Element objects that will be
        added to the top-level ``<Configuration>`` tag of the client
        configuration.  Consequently, each object in the list returned
        by ``BuildStructures()`` must consist of a container tag
        (e.g., ``<Bundle>`` or ``<Independent>``) which contains the
        entry tags.  It must not return a list of entry tags.

        :param metadata: The client metadata
        :type metadata: Bcfg2.Server.Plugins.Metadata.ClientMetadata
        :return: list of lxml.etree._Element objects
        """
        raise NotImplementedError


class Metadata(object):
    """ Metadata plugins handle initial metadata construction,
    accumulating data from :class:`Connector` plugins, and producing
    :class:`Bcfg2.Server.Plugins.Metadata.ClientMetadata` objects. """

    def viz(self, hosts, bundles, key, only_client, colors):
        """ Return a string containing a graphviz document that maps
        out the Metadata for :ref:`bcfg2-admin viz <server-admin-viz>`

        :param hosts: Include hosts in the graph
        :type hosts: bool
        :param bundles: Include bundles in the graph
        :type bundles: bool
        :param key: Include a key in the graph
        :type key: bool
        :param only_client: Only include data for the specified client
        :type only_client: string
        :param colors: Use the specified graphviz colors
        :type colors: list of strings
        :return: string
        """
        raise NotImplementedError

    def set_version(self, client, version):
        """ Set the version for the named client to the specified
        version string.

        :param client: Hostname of the client
        :type client: string
        :param profile: Client Bcfg2 version
        :type profile: string
        :return: None
        :raises: :class:`Bcfg2.Server.Plugin.exceptions.MetadataRuntimeError`,
                 :class:`Bcfg2.Server.Plugin.exceptions.MetadataConsistencyError`
        """
        pass

    def set_profile(self, client, profile, address):
        """ Set the profile for the named client to the named profile
        group.

        :param client: Hostname of the client
        :type client: string
        :param profile: Name of the profile group
        :type profile: string
        :param address: Address pair of ``(<ip address>, <hostname>)``
        :type address: tuple
        :return: None
        :raises: :class:`Bcfg2.Server.Plugin.exceptions.MetadataRuntimeError`,
                 :class:`Bcfg2.Server.Plugin.exceptions.MetadataConsistencyError`
        """
        pass

    # pylint: disable=W0613
    def resolve_client(self, address, cleanup_cache=False):
        """ Resolve the canonical name of this client.  If this method
        is not implemented, the hostname claimed by the client is
        used.  (This may be a security risk; it's highly recommended
        that you implement ``resolve_client`` if you are writing a
        Metadata plugin.)

        :param address: Address pair of ``(<ip address>, <hostname>)``
        :type address: tuple
        :param cleanup_cache: Whether or not to remove expire the
                              entire client hostname resolution class
        :type cleanup_cache: bool
        :return: string - canonical client hostname
        :raises: :class:`Bcfg2.Server.Plugin.exceptions.MetadataRuntimeError`,
                 :class:`Bcfg2.Server.Plugin.exceptions.MetadataConsistencyError`
        """
        return address[1]
    # pylint: enable=W0613

    def AuthenticateConnection(self, cert, user, password, address):
        """ Authenticate the given client.

        :param cert: an x509 certificate
        :type cert: dict
        :param user: The username of the user trying to authenticate
        :type user: string
        :param password: The password supplied by the client
        :type password: string
        :param addresspair: An address pair of ``(<ip address>,
                            <hostname>)``
        :type addresspair: tuple
        :return: bool - True if the authenticate succeeds, False otherwise
        """
        raise NotImplementedError

    def get_initial_metadata(self, client_name):
        """ Return a
        :class:`Bcfg2.Server.Plugins.Metadata.ClientMetadata` object
        that fully describes everything the Metadata plugin knows
        about the named client.

        :param client_name: The hostname of the client
        :type client_name: string
        :return: Bcfg2.Server.Plugins.Metadata.ClientMetadata
        """
        raise NotImplementedError

    def merge_additional_data(self, imd, source, data):
        """ Add arbitrary data from a
        :class:`Connector` plugin to the given
        metadata object.

        :param imd: An initial metadata object
        :type imd: Bcfg2.Server.Plugins.Metadata.ClientMetadata
        :param source: The name of the plugin providing this data
        :type source: string
        :param data: The data to add
        :type data: any
        :return: None
        """
        raise NotImplementedError

    def merge_additional_groups(self, imd, groups):
        """ Add groups from a
        :class:`Connector` plugin to the given
        metadata object.

        :param imd: An initial metadata object
        :type imd: Bcfg2.Server.Plugins.Metadata.ClientMetadata
        :param groups: The groups to add
        :type groups: list of strings
        :return: None
        """
        raise NotImplementedError


class Connector(object):
    """ Connector plugins augment client metadata instances with
    additional data, additional groups, or both. """

    def get_additional_groups(self, metadata):  # pylint: disable=W0613
        """ Return a list of additional groups for the given client.

        :param metadata: The client metadata
        :type metadata: Bcfg2.Server.Plugins.Metadata.ClientMetadata
        :return: list of strings
        """
        return list()

    def get_additional_data(self, metadata):  # pylint: disable=W0613
        """ Return arbitrary additional data for the given
        ClientMetadata object.  By convention this is usually a dict
        object, but doesn't need to be.

        :param metadata: The client metadata
        :type metadata: Bcfg2.Server.Plugins.Metadata.ClientMetadata
        :return: dict
        """
        return dict()


class Probing(object):
    """ Probing plugins can collect data from clients and process it.
    """

    def GetProbes(self, metadata):
        """ Return a list of probes for the given client.  Each probe
        should be an lxml.etree._Element object that adheres to
        the following specification.  Each probe must the following
        attributes:

        * ``name``: The unique name of the probe.
        * ``source``: The origin of the probe; probably the name of
          the plugin that supplies the probe.
        * ``interpreter``: The command that will be run on the client
          to interpret the probe script.  Compiled (i.e.,
          non-interpreted) probes are not supported.

        The text of the XML tag should be the contents of the probe,
        i.e., the code that will be run on the client.

        :param metadata: The client metadata
        :type metadata: Bcfg2.Server.Plugins.Metadata.ClientMetadata
        :return: list of lxml.etree._Element objects
        """
        raise NotImplementedError

    def ReceiveData(self, metadata, datalist):
        """ Process data returned from the probes for the given
        client.  ``datalist`` is a list of lxml.etree._Element
        objects, each of which is a single tag; the ``name`` attribute
        holds the unique name of the probe that was run, and the text
        contents of the tag hold the results of the probe.

        :param metadata: The client metadata
        :type metadata: Bcfg2.Server.Plugins.Metadata.ClientMetadata
        :param datalist: The probe data
        :type datalist: list of lxml.etree._Element objects
        :return: None
        """
        raise NotImplementedError


class Statistics(Plugin):
    """ Statistics plugins handle statistics for clients.  In general,
    you should avoid using Statistics and use
    :class:`ThreadedStatistics` instead."""

    create = False

    def process_statistics(self, client, xdata):
        """ Process the given XML statistics data for the specified
        client.

        :param metadata: The client metadata
        :type metadata: Bcfg2.Server.Plugins.Metadata.ClientMetadata
        :param data: The statistics data
        :type data: lxml.etree._Element
        :return: None
        """
        raise NotImplementedError


class Threaded(object):
    """ Threaded plugins use threads in any way.  The thread must be
    started after daemonization, so this class implements a single
    method, :func:`start_threads`, that can be used to start threads
    after daemonization of the server core. """

    def start_threads(self):
        """ Start this plugin's threads after daemonization.

        :return: None
        :raises: :class:`Bcfg2.Server.Plugin.exceptions.PluginInitError`
        """
        raise NotImplementedError


class ThreadedStatistics(Statistics, Threaded, threading.Thread):
    """ ThreadedStatistics plugins process client statistics in a
    separate thread. """

    def __init__(self, core, datastore):
        Statistics.__init__(self, core, datastore)
        Threaded.__init__(self)
        threading.Thread.__init__(self)
        # Event from the core signaling an exit
        self.terminate = core.terminate
        self.work_queue = Queue(100000)
        self.pending_file = os.path.join(datastore, "etc",
                                         "%s.pending" % self.name)
        self.daemon = False

    def start_threads(self):
        self.start()

    def _save(self):
        """Save any pending data to a file."""
        pending_data = []
        try:
            while not self.work_queue.empty():
                (metadata, xdata) = self.work_queue.get_nowait()
                data = \
                    lxml.etree.tostring(xdata,
                                        xml_declaration=False).decode("UTF-8")
                pending_data.append((metadata.hostname, data))
        except Empty:
            pass

        try:
            savefile = open(self.pending_file, 'w')
            cPickle.dump(pending_data, savefile)
            savefile.close()
            self.logger.info("Saved pending %s data" % self.name)
        except (IOError, TypeError):
            err = sys.exc_info()[1]
            self.logger.warning("Failed to save pending data: %s" % err)

    def _load(self):
        """Load any pending data from a file."""
        if not os.path.exists(self.pending_file):
            return True
        pending_data = []
        try:
            savefile = open(self.pending_file, 'r')
            pending_data = cPickle.load(savefile)
            savefile.close()
        except (IOError, cPickle.UnpicklingError):
            err = sys.exc_info()[1]
            self.logger.warning("Failed to load pending data: %s" % err)
            return False
        for (pmetadata, pdata) in pending_data:
            # check that shutdown wasnt called early
            if self.terminate.isSet():
                return False

            try:
                while True:
                    try:
                        metadata = self.core.build_metadata(pmetadata)
                        break
                    except MetadataRuntimeError:
                        pass

                    self.terminate.wait(5)
                    if self.terminate.isSet():
                        return False

                self.work_queue.put_nowait(
                    (metadata,
                     lxml.etree.XML(pdata, parser=Bcfg2.Server.XMLParser)))
            except Full:
                self.logger.warning("Queue.Full: Failed to load queue data")
                break
            except lxml.etree.LxmlError:
                lxml_error = sys.exc_info()[1]
                self.logger.error("Unable to load saved interaction: %s" %
                                  lxml_error)
            except MetadataConsistencyError:
                self.logger.error("Unable to load metadata for save "
                                  "interaction: %s" % pmetadata)
        try:
            os.unlink(self.pending_file)
        except OSError:
            self.logger.error("Failed to unlink save file: %s" %
                              self.pending_file)
        self.logger.info("Loaded pending %s data" % self.name)
        return True

    def run(self):
        if not self._load():
            return
        while not self.terminate.isSet() and self.work_queue is not None:
            try:
                (client, xdata) = self.work_queue.get(block=True, timeout=2)
            except Empty:
                continue
            except:
                err = sys.exc_info()[1]
                self.logger.error("ThreadedStatistics: %s" % err)
                continue
            self.handle_statistic(client, xdata)
        if self.work_queue is not None and not self.work_queue.empty():
            self._save()

    def process_statistics(self, metadata, data):
        try:
            self.work_queue.put_nowait((metadata, copy.copy(data)))
        except Full:
            self.logger.warning("%s: Queue is full.  Dropping interactions." %
                                self.name)

    def handle_statistic(self, metadata, data):
        """ Process the given XML statistics data for the specified
        client object.  This differs from the
        :func:`Statistics.process_statistics` method only in that
        ThreadedStatistics first adds the data to a queue, and then
        processes them in a separate thread.

        :param metadata: The client metadata
        :type metadata: Bcfg2.Server.Plugins.Metadata.ClientMetadata
        :param data: The statistics data
        :type data: lxml.etree._Element
        :return: None
        """
        raise NotImplementedError


# pylint: disable=C0111
# Someone who understands these interfaces better needs to write docs
# for PullSource and PullTarget
class PullSource(object):
    def GetExtra(self, client):  # pylint: disable=W0613
        return []

    def GetCurrentEntry(self, client, e_type, e_name):
        raise NotImplementedError


class PullTarget(object):
    def AcceptChoices(self, entry, metadata):
        raise NotImplementedError

    def AcceptPullData(self, specific, new_entry, verbose):
        raise NotImplementedError
# pylint: enable=C0111


class Decision(object):
    """ Decision plugins produce decision lists for affecting which
    entries are actually installed on clients. """

    def GetDecisions(self, metadata, mode):
        """ Return a list of tuples of ``(<entry type>, <entry
        name>)`` to be used as the decision list for the given
        client in the specified mode.

        :param metadata: The client metadata
        :type metadata: Bcfg2.Server.Plugins.Metadata.ClientMetadata
        :param mode: The decision mode ("whitelist" or "blacklist")
        :type mode: string
        :return: list of tuples
        """
        raise NotImplementedError


class StructureValidator(object):
    """ StructureValidator plugins can modify the list of structures
    after it has been created but before the entries have been
    concretely bound. """

    def validate_structures(self, metadata, structures):
        """ Given a list of structures (i.e., of tags that contain
        entry tags), modify that list or the structures in it
        in-place.

        :param metadata: The client metadata
        :type metadata: Bcfg2.Server.Plugins.Metadata.ClientMetadata
        :param config: A list of lxml.etree._Element objects
                       describing the structures (i.e., bundles) for
                       this client.  This can be modified in place.
        :type config: list of lxml.etree._Element
        :returns: None
        :raises: :class:`Bcfg2.Server.Plugin.exceptions.ValidationError`
        """
        raise NotImplementedError


class GoalValidator(object):
    """ GoalValidator plugins can modify the concretely-bound configuration of
    a client as a last stage before the configuration is sent to the
    client. """

    def validate_goals(self, metadata, config):
        """ Given a monolithic XML document of the full configuration,
        modify the document in-place.

        :param metadata: The client metadata
        :type metadata: Bcfg2.Server.Plugins.Metadata.ClientMetadata
        :param config: The full configuration for the client
        :type config: lxml.etree._Element
        :returns: None
        :raises: :class:`Bcfg2.Server.Plugin.exceptions:ValidationError`
        """
        raise NotImplementedError


class Version(Plugin):
    """ Version plugins interact with various version control systems. """

    create = False

    #: The path to the VCS metadata file or directory, relative to the
    #: base of the Bcfg2 repository.  E.g., for Subversion this would
    #: be ".svn"
    __vcs_metadata_path__ = None

    __rmi__ = Plugin.__rmi__ + ['get_revision']

    def __init__(self, core, datastore):
        Plugin.__init__(self, core, datastore)

        if core.setup['vcs_root']:
            self.vcs_root = core.setup['vcs_root']
        else:
            self.vcs_root = datastore
        if self.__vcs_metadata_path__:
            self.vcs_path = os.path.join(self.vcs_root,
                                         self.__vcs_metadata_path__)

            if not os.path.exists(self.vcs_path):
                raise PluginInitError("%s is not present" % self.vcs_path)
        else:
            self.vcs_path = None
    __init__.__doc__ = Plugin.__init__.__doc__ + """
.. autoattribute:: __vcs_metadata_path__ """

    def get_revision(self):
        """ Return the current revision of the Bcfg2 specification.
        This will be included in the ``revision`` attribute of the
        top-level tag of the XML configuration sent to the client.

        :returns: string - the current version
        """
        raise NotImplementedError


class ClientRunHooks(object):
    """ ClientRunHooks can hook into various parts of a client run to
    perform actions at various times without needing to pretend to be
    a different plugin type. """

    def start_client_run(self, metadata):
        """ Invoked at the start of a client run, after all probe data
        has been received and decision lists have been queried (if
        applicable), but before the configuration is generated.

        :param metadata: The client metadata object
        :type metadata: Bcfg2.Server.Plugins.Metadata.ClientMetadata
        :returns: None
        """
        pass

    def end_client_run(self, metadata):
        """ Invoked at the end of a client run, immediately after
        :class:`GoalValidator` plugins have been run and just before
        the configuration is returned to the client.

        :param metadata: The client metadata object
        :type metadata: Bcfg2.Server.Plugins.Metadata.ClientMetadata
        :returns: None
        """
        pass

    def end_statistics(self, metadata):
        """ Invoked after statistics are processed for a client.

        :param metadata: The client metadata object
        :type metadata: Bcfg2.Server.Plugins.Metadata.ClientMetadata
        :returns: None
        """
        pass


<<<<<<< HEAD
class ClientACLs(object):
    """ ClientACLs are used to grant or deny access to different
    XML-RPC calls based on client IP or metadata. """

    def check_acl_ip(self, address, rmi):  # pylint: disable=W0613
        """ Check if the given IP address is authorized to make the
        named XML-RPC call.

        :param address: The address pair of the client to check ACLs for
        :type address: tuple of (<ip address>, <port>)
        :param rmi: The fully-qualified name of the RPC call
        :param rmi: string
        :returns: bool or None - True to allow, False to deny, None to
                  defer to metadata ACLs
        """
        return True

    def check_acl_metadata(self, metadata, rmi):  # pylint: disable=W0613
        """ Check if the given client is authorized to make the named
        XML-RPC call.

        :param metadata: The client metadata
        :type metadata: Bcfg2.Server.Plugins.Metadata.ClientMetadata
        :param rmi: The fully-qualified name of the RPC call
        :param rmi: string
        :returns: bool
        """
        return True
=======
class Caching(object):
    """ A plugin that caches more than just the data received from the
    FAM.  This presents a unified interface to clear the cache. """

    def expire_cache(self, key=None):
        """ Expire the cache associated with the given key.

        :param key: The key to expire the cache for.  Because cache
                    implementations vary tremendously between plugins,
                    this could be any number of things, but generally
                    a hostname.  It also may or may not be possible to
                    expire the cache for a single host; this interface
                    does not require any guarantee about that.
        :type key: varies
        :returns: None
        """
        raise NotImplementedError
>>>>>>> eef441c1
<|MERGE_RESOLUTION|>--- conflicted
+++ resolved
@@ -602,7 +602,6 @@
         pass
 
 
-<<<<<<< HEAD
 class ClientACLs(object):
     """ ClientACLs are used to grant or deny access to different
     XML-RPC calls based on client IP or metadata. """
@@ -631,7 +630,8 @@
         :returns: bool
         """
         return True
-=======
+
+
 class Caching(object):
     """ A plugin that caches more than just the data received from the
     FAM.  This presents a unified interface to clear the cache. """
@@ -648,5 +648,4 @@
         :type key: varies
         :returns: None
         """
-        raise NotImplementedError
->>>>>>> eef441c1
+        raise NotImplementedError