"""This module implements a config file repository."""

import re
import os
import sys
import errno
import operator
import lxml.etree
import Bcfg2.Options
import Bcfg2.Server.Plugin
<<<<<<< HEAD
import Bcfg2.Server.Lint
from fnmatch import fnmatch
=======
>>>>>>> cd14868d
from Bcfg2.Server.Plugin import PluginExecutionError
# pylint: disable=W0622
from Bcfg2.Compat import u_str, unicode, b64encode, any, oct_mode
# pylint: enable=W0622

#: CFG is a reference to the :class:`Bcfg2.Server.Plugins.Cfg.Cfg`
#: plugin object created by the Bcfg2 core.  This is provided so that
#: the handler objects can access it as necessary, since the existing
#: :class:`Bcfg2.Server.Plugin.helpers.GroupSpool` and
#: :class:`Bcfg2.Server.Plugin.helpers.EntrySet` classes have no
#: facility for passing it otherwise.
CFG = None


class CfgBaseFileMatcher(Bcfg2.Server.Plugin.SpecificData):
    """ .. currentmodule:: Bcfg2.Server.Plugins.Cfg

    CfgBaseFileMatcher is the parent class for all Cfg handler
    objects. """

    #: The set of filenames handled by this handler.  If
    #: ``__basenames__`` is the empty list, then the basename of each
    #: :class:`CfgEntrySet` is used -- i.e., the name of the directory
    #: that contains the file is used for the basename.
    __basenames__ = []

    #: This handler only handles files with the listed extensions
    #: (which come *after* :attr:`CfgBaseFileMatcher.__specific__`
    #: indicators).
    __extensions__ = []

    #: This handler ignores all files with the listed extensions.  A
    #: file that is ignored by a handler will not be handled by any
    #: other handlers; that is, a file is ignored if any handler
    #: ignores it.  Ignoring a file is not simply a means to defer
    #: handling of that file to another handler.
    __ignore__ = []

    #: Whether or not the files handled by this handler are permitted
    #: to have specificity indicators in their filenames -- e.g.,
    #: ``.H_client.example.com`` or ``.G10_foogroup``.
    __specific__ = True

    #: Cfg handlers are checked in ascending order of priority to see
    #: if they handle a given event.  If this explicit priority is not
    #: set, then :class:`CfgPlaintextGenerator.CfgPlaintextGenerator`
    #: would match against nearly every other sort of generator file
    #: if it comes first.  It's not necessary to set ``__priority__``
    #: on handlers where :attr:`CfgBaseFileMatcher.__specific__` is
    #: False, since they don't have a potentially open-ended regex
    __priority__ = 0

    #: Flag to indicate a deprecated handler.
    deprecated = False

    #: Flag to indicate an experimental handler.
    experimental = False

    def __init__(self, name, specific):
        Bcfg2.Server.Plugin.SpecificData.__init__(self, name, specific)
    __init__.__doc__ = Bcfg2.Server.Plugin.SpecificData.__init__.__doc__ + \
        """
.. -----
.. autoattribute:: CfgBaseFileMatcher.__basenames__
.. autoattribute:: CfgBaseFileMatcher.__extensions__
.. autoattribute:: CfgBaseFileMatcher.__ignore__
.. autoattribute:: CfgBaseFileMatcher.__specific__
.. autoattribute:: CfgBaseFileMatcher.__priority__ """

    @classmethod
    def get_regex(cls, basenames):
        """ Get a compiled regular expression to match filenames (not
        full paths) that this handler handles.

        :param basename: The base filename to use if
                         :attr:`CfgBaseFileMatcher.__basenames__`
                         is not defined (i.e., the name of the
                         directory that contains the files the regex
                         will be applied to)
        :type basename: string
        :returns: compiled regex
        """
        components = ['^(?P<basename>%s)' % '|'.join(re.escape(b)
                                                     for b in basenames)]
        if cls.__specific__:
            components.append(r'(|\.H_(?P<hostname>\S+?)|' +
                              r'\.G(?P<prio>\d+)_(?P<group>\S+?))')
        if cls.__extensions__:
            components.append(r'\.(?P<extension>%s)' %
                              r'|'.join(cls.__extensions__))
        components.append(r'$')
        return re.compile("".join(components))

    @classmethod
    def handles(cls, event, basename=None):
        """ Return True if this handler handles the file described by
        ``event``.  This is faster than just applying
        :func:`CfgBaseFileMatcher.get_regex`
        because it tries to do non-regex matching first.

        :param event: The FAM event to check
        :type event: Bcfg2.Server.FileMonitor.Event
        :param basename: The base filename to use if
                         :attr:`CfgBaseFileMatcher.__basenames__`
                         is not defined (i.e., the name of the
                         directory that contains the files the regex
                         will be applied to)
        :type basename: string
        :returns: bool - True if this handler handles the file listed
                  in the event, False otherwise.
        """
        if cls.__basenames__:
            basenames = cls.__basenames__
        else:
            basenames = [os.path.basename(basename)]

        return bool(cls.get_regex(basenames).match(event.filename))

    @classmethod
    def ignore(cls, event, basename=None):  # pylint: disable=W0613
        """ Return True if this handler ignores the file described by
        ``event``.  See
        :attr:`CfgBaseFileMatcher.__ignore__`
        for more information on how ignoring files works.

        :param event: The FAM event to check
        :type event: Bcfg2.Server.FileMonitor.Event
        :param basename: The base filename to use if
                         :attr:`CfgBaseFileMatcher.__basenames__`
                         is not defined (i.e., the name of the
                         directory that contains the files the regex
                         will be applied to)
        :type basename: string
        :returns: bool - True if this handler handles the file listed
                  in the event, False otherwise.
        """
        return any(event.filename.endswith("." + e) for e in cls.__ignore__)

    def __str__(self):
        return "%s(%s)" % (self.__class__.__name__, self.name)


class CfgGenerator(CfgBaseFileMatcher):
    """ CfgGenerators generate the initial content of a file. Every
    valid :class:`Bcfg2.Server.Plugins.Cfg.CfgEntrySet` must have at
    least one file handled by a CfgGenerator.  Moreover, each
    CfgEntrySet must have one unambiguously best handler for each
    client. See :class:`Bcfg2.Server.Plugin.helpers.EntrySet` for more
    details on how the best handler is chosen."""

    def __init__(self, name, specific):
        # we define an __init__ that just calls the parent __init__,
        # so that we can set the docstring on __init__ to something
        # different from the parent __init__ -- namely, the parent
        # __init__ docstring, minus everything after ``.. -----``,
        # which we use to delineate the actual docs from the
        # .. autoattribute hacks we have to do to get private
        # attributes included in sphinx 1.0 """
        CfgBaseFileMatcher.__init__(self, name, specific)
    __init__.__doc__ = CfgBaseFileMatcher.__init__.__doc__.split(".. -----")[0]

    def get_data(self, entry, metadata):  # pylint: disable=W0613
        """ get_data() returns the initial data of a file.

        :param entry: The entry to generate data for. ``entry`` should
                      not be modified in-place.
        :type entry: lxml.etree._Element
        :param metadata: The client metadata to generate data for.
        :type metadata: Bcfg2.Server.Plugins.Metadata.ClientMetadata
        :returns: string - the contents of the entry
        """
        return self.data


class CfgFilter(CfgBaseFileMatcher):
    """ CfgFilters modify the initial content of a file after it has
    been generated by a :class:`Bcfg2.Server.Plugins.Cfg.CfgGenerator`. """

    def __init__(self, name, specific):
        # see comment on CfgGenerator.__init__ above
        CfgBaseFileMatcher.__init__(self, name, specific)
    __init__.__doc__ = CfgBaseFileMatcher.__init__.__doc__.split(".. -----")[0]

    def modify_data(self, entry, metadata, data):
        """ Return new data for the entry, based on the initial data
        produced by the :class:`Bcfg2.Server.Plugins.Cfg.CfgGenerator`.

        :param entry: The entry to filter data for. ``entry`` should
                      not be modified in-place.
        :type entry: lxml.etree._Element
        :param metadata: The client metadata to filter data for.
        :type metadata: Bcfg2.Server.Plugins.Metadata.ClientMetadata
        :param data: The initial contents of the entry produced by the
                      CfgGenerator
        :type data: string
        :returns: string - the new contents of the entry
        """
        raise NotImplementedError


class CfgInfo(CfgBaseFileMatcher):
    """ CfgInfo handlers provide metadata (owner, group, paranoid,
    etc.) for a file entry. """

    #: Whether or not the files handled by this handler are permitted
    #: to have specificity indicators in their filenames -- e.g.,
    #: ``.H_client.example.com`` or ``.G10_foogroup``.  By default
    #: CfgInfo handlers do not allow specificities
    __specific__ = False

    def __init__(self, fname):
        """
        :param name: The full path to the file
        :type name: string

        .. -----
        .. autoattribute:: Bcfg2.Server.Plugins.Cfg.CfgInfo.__specific__
        """
        CfgBaseFileMatcher.__init__(self, fname, None)

    def bind_info_to_entry(self, entry, metadata):
        """ Assign the appropriate attributes to the entry, modifying
        it in place.

        :param entry: The abstract entry to bind the info to
        :type entry: lxml.etree._Element
        :param metadata: The client metadata to get info for
        :type metadata: Bcfg2.Server.Plugins.Metadata.ClientMetadata
        :returns: None
        """
        raise NotImplementedError


class CfgVerifier(CfgBaseFileMatcher):
    """ CfgVerifier handlers validate entry data once it has been
    generated, filtered, and info applied.  Validation can be enabled
    or disabled in the configuration.  Validation can apply to the
    contents of an entry, the attributes on it (e.g., owner, group,
    etc.), or both.
    """

    def __init__(self, name, specific):
        # see comment on CfgGenerator.__init__ above
        CfgBaseFileMatcher.__init__(self, name, specific)
    __init__.__doc__ = CfgBaseFileMatcher.__init__.__doc__.split(".. -----")[0]

    def verify_entry(self, entry, metadata, data):
        """ Perform entry contents. validation.

        :param entry: The entry to validate data for. ``entry`` should
                      not be modified in-place.  Info attributes have
                      been bound to the entry, but the text data has
                      not been set.
        :type entry: lxml.etree._Element
        :param metadata: The client metadata to validate data for.
        :type metadata: Bcfg2.Server.Plugins.Metadata.ClientMetadata
        :param data: The contents of the entry
        :type data: string
        :returns: None
        :raises: :exc:`Bcfg2.Server.Plugins.Cfg.CfgVerificationError`
        """
        raise NotImplementedError


class CfgCreator(CfgBaseFileMatcher):
    """ CfgCreator handlers create static entry data if no generator
    was found to generate any.  A CfgCreator runs at most once per
    client, writes its data to disk as a static file, and is not
    called on subsequent runs by the same client. """

    #: CfgCreators generally store their configuration in a single XML
    #: file, and are thus not specific
    __specific__ = False

    def __init__(self, fname):
        """
        :param name: The full path to the file
        :type name: string

        .. -----
        .. autoattribute:: Bcfg2.Server.Plugins.Cfg.CfgCreator.__specific__
        """
        CfgBaseFileMatcher.__init__(self, fname, None)

    def create_data(self, entry, metadata):
        """ Create new data for the given entry and write it to disk
        using :func:`Bcfg2.Server.Plugins.Cfg.CfgCreator.write_data`.

        :param entry: The entry to create data for.
        :type entry: lxml.etree._Element
        :param metadata: The client metadata to create data for.
        :type metadata: Bcfg2.Server.Plugins.Metadata.ClientMetadata
        :returns: string - The contents of the entry
        :raises: :exc:`Bcfg2.Server.Plugins.Cfg.CfgCreationError`
        """
        raise NotImplementedError

    def get_filename(self, host=None, group=None, prio=0, ext=''):
        """ Get the filename where the new data will be written.  If
        ``host`` is given, it will be host-specific.  It will be
        group-specific if ``group`` and ``prio`` are given.  If
        neither ``host`` nor ``group`` is given, the filename will be
        non-specific.

        :param host: The file applies to the given host
        :type host: bool
        :param group: The file applies to the given group
        :type group: string
        :param prio: The file has the given priority relative to other
                     objects that also apply to the same group.
                     ``group`` must also be specified.
        :type prio: int
        :param ext: An extension to add after the specificity (e.g.,
                    '.crypt', to signal that an encrypted file has
                    been created)
        :type prio: string
        :returns: string - the filename
        """
        basefilename = \
            os.path.join(os.path.dirname(self.name),
                         os.path.basename(os.path.dirname(self.name)))
        if group:
            return "%s.G%02d_%s%s" % (basefilename, prio, group, ext)
        elif host:
            return "%s.H_%s%s" % (basefilename, host, ext)
        else:
            return "%s%s" % (basefilename, ext)

    def write_data(self, data, host=None, group=None, prio=0, ext=''):
        """ Write the new data to disk.  If ``host`` is given, it is
        written as a host-specific file, or as a group-specific file
        if ``group`` and ``prio`` are given.  If neither ``host`` nor
        ``group`` is given, it will be written as a non-specific file.

        :param data: The data to write
        :type data: string
        :param host: The data applies to the given host
        :type host: bool
        :param group: The data applies to the given group
        :type group: string
        :param prio: The data has the given priority relative to other
                     objects that also apply to the same group.
                     ``group`` must also be specified.
        :type prio: int
        :param ext: An extension to add after the specificity (e.g.,
                    '.crypt', to signal that an encrypted file has
                    been created)
        :type prio: string
        :returns: None
        :raises: :exc:`Bcfg2.Server.Plugins.Cfg.CfgCreationError`
        """
        fileloc = self.get_filename(host=host, group=group, prio=prio, ext=ext)
        self.debug_log("%s: Writing new file %s" % (self.name, fileloc))
        try:
            os.makedirs(os.path.dirname(fileloc))
        except OSError:
            err = sys.exc_info()[1]
            if err.errno != errno.EEXIST:
                raise CfgCreationError("Could not create parent directories "
                                       "for %s: %s" % (fileloc, err))

        try:
            open(fileloc, 'wb').write(data)
        except IOError:
            err = sys.exc_info()[1]
            raise CfgCreationError("Could not write %s: %s" % (fileloc, err))


class CfgVerificationError(Exception):
    """ Raised by
    :func:`Bcfg2.Server.Plugins.Cfg.CfgVerifier.verify_entry` when an
    entry fails verification """
    pass


class CfgCreationError(Exception):
    """ Raised by
    :func:`Bcfg2.Server.Plugins.Cfg.CfgCreator.create_data` when data
    creation fails """
    pass


class CfgDefaultInfo(CfgInfo):
    """ :class:`Bcfg2.Server.Plugins.Cfg.Cfg` handler that supplies a
    default set of file metadata """

    def __init__(self):
        CfgInfo.__init__(self, '')
    __init__.__doc__ = CfgInfo.__init__.__doc__.split(".. -----")[0]

    def bind_info_to_entry(self, entry, _):
        for key, value in Bcfg2.Server.Plugin.default_path_metadata().items():
            entry.attrib[key] = value
    bind_info_to_entry.__doc__ = CfgInfo.bind_info_to_entry.__doc__


class CfgEntrySet(Bcfg2.Server.Plugin.EntrySet):
    """ Handle a collection of host- and group-specific Cfg files with
    multiple different Cfg handlers in a single directory. """

    def __init__(self, basename, path, entry_type):
        Bcfg2.Server.Plugin.EntrySet.__init__(self, basename, path, entry_type)
        self.specific = None
        self._handlers = None
    __init__.__doc__ = Bcfg2.Server.Plugin.EntrySet.__doc__


    def set_debug(self, debug):
        rv = Bcfg2.Server.Plugin.EntrySet.set_debug(self, debug)
        for entry in self.entries.values():
            entry.set_debug(debug)
        return rv

    @property
    def handlers(self):
        """ A list of Cfg handler classes. """
        if self._handlers is None:
            self._handlers = Bcfg2.Options.setup.cfg_handlers
            self._handlers.sort(key=operator.attrgetter("__priority__"))
        return self._handlers

    def handle_event(self, event):
        """ Dispatch a FAM event to :func:`entry_init` or the
        appropriate child handler object.

        :param event: An event that applies to a file handled by this
                      CfgEntrySet
        :type event: Bcfg2.Server.FileMonitor.Event
        :returns: None
        """
        action = event.code2str()

        if event.filename not in self.entries:
            if action not in ['exists', 'created', 'changed']:
                # process a bogus changed event like a created
                return

            for hdlr in self.handlers:
                if hdlr.handles(event, basename=self.path):
                    if action == 'changed':
                        # warn about a bogus 'changed' event, but
                        # handle it like a 'created'
                        self.logger.warning("Got %s event for unknown file %s"
                                            % (action, event.filename))
                    self.debug_log("%s handling %s event on %s" %
                                   (hdlr.__name__, action, event.filename))
                    try:
                        self.entry_init(event, hdlr)
                    except:  # pylint: disable=W0702
                        err = sys.exc_info()[1]
                        self.logger.error("Cfg: Failed to parse %s: %s" %
                                          (event.filename, err))
                    return
                elif hdlr.ignore(event, basename=self.path):
                    return
        # we only get here if event.filename in self.entries, so handle
        # created event like changed
        elif action == 'changed' or action == 'created':
            self.entries[event.filename].handle_event(event)
            return
        elif action == 'deleted':
            del self.entries[event.filename]
            return

        self.logger.error("Could not process event %s for %s; ignoring" %
                          (action, event.filename))

    def get_matching(self, metadata):
        return self.get_handlers(metadata, CfgGenerator)
    get_matching.__doc__ = Bcfg2.Server.Plugin.EntrySet.get_matching.__doc__

    def entry_init(self, event, hdlr):  # pylint: disable=W0221
        """ Handle the creation of a file on the filesystem and the
        creation of a Cfg handler object in this CfgEntrySet to track
        it.

        :param event: An event that applies to a file handled by this
                      CfgEntrySet
        :type event: Bcfg2.Server.FileMonitor.Event
        :param hdlr: The Cfg handler class to be used to create an
                     object for the file described by ``event``
        :type hdlr: class
        :returns: None
        :raises: :class:`Bcfg2.Server.Plugin.exceptions.SpecificityError`
        """
        fpath = os.path.join(self.path, event.filename)
        if hdlr.__basenames__:
            fdesc = "/".join(hdlr.__basenames__)
        elif hdlr.__extensions__:
            fdesc = "." + "/.".join(hdlr.__extensions__)
        if hdlr.deprecated:
            self.logger.warning("Cfg: %s: Use of %s files is deprecated" %
                                (fpath, fdesc))
        elif hdlr.experimental:
            self.logger.warning("Cfg: %s: Use of %s files is experimental" %
                                (fpath, fdesc))

        if hdlr.__specific__:
            if hdlr.__basenames__:
                # specific entry with explicit basenames
                basenames = hdlr.__basenames__
            else:
                # specific entry with no explicit basename; use the
                # directory name as the basename
                basenames = [os.path.basename(self.path)]
            Bcfg2.Server.Plugin.EntrySet.entry_init(
                self, event, entry_type=hdlr,
                specific=hdlr.get_regex(basenames))
        else:
            if event.filename in self.entries:
                self.logger.warn("Got duplicate add for %s" % event.filename)
            else:
                self.entries[event.filename] = hdlr(fpath)
            self.entries[event.filename].handle_event(event)

    def bind_entry(self, entry, metadata):
        self.bind_info_to_entry(entry, metadata)
        data, generator = self._generate_data(entry, metadata)

        if generator is not None:
            # apply no filters if the data was created by a CfgCreator
            for fltr in self.get_handlers(metadata, CfgFilter):
                if fltr.specific <= generator.specific:
                    # only apply filters that are as specific or more
                    # specific than the generator used for this entry.
                    # Note that specificity comparison is backwards in
                    # this sense, since it's designed to sort from
                    # most specific to least specific.
                    data = fltr.modify_data(entry, metadata, data)

        if Bcfg2.Options.setup.cfg_validation:
            try:
                self._validate_data(entry, metadata, data)
            except CfgVerificationError:
                raise PluginExecutionError("Failed to verify %s for %s: %s" %
                                           (entry.get('name'),
                                            metadata.hostname,
                                            sys.exc_info()[1]))

        if entry.get('encoding') == 'base64':
            data = b64encode(data)
        else:
            try:
                if not isinstance(data, unicode):
                    if not isinstance(data, str):
                        data = data.decode('utf-8')
                    data = u_str(data, Bcfg2.Options.setup.encoding)
            except UnicodeDecodeError:
                msg = "Failed to decode %s: %s" % (entry.get('name'),
                                                   sys.exc_info()[1])
                self.logger.error(msg)
                self.logger.error("Please verify you are using the proper "
                                  "encoding")
                raise PluginExecutionError(msg)
            except ValueError:
                msg = "Error in specification for %s: %s" % (entry.get('name'),
                                                             sys.exc_info()[1])
                self.logger.error(msg)
                self.logger.error("You need to specify base64 encoding for %s"
                                  % entry.get('name'))
                raise PluginExecutionError(msg)
            except TypeError:
                # data is already unicode; newer versions of Cheetah
                # seem to return unicode
                pass

        if data:
            entry.text = data
        else:
            entry.set('empty', 'true')
        return entry
    bind_entry.__doc__ = Bcfg2.Server.Plugin.EntrySet.bind_entry.__doc__

    def get_handlers(self, metadata, handler_type):
        """ Get all handlers of the given type for the given metadata.

        :param metadata: The metadata to get all handlers for.
        :type metadata: Bcfg2.Server.Plugins.Metadata.ClientMetadata
        :param handler_type: The type of Cfg handler to get
        :type handler_type: type
        :returns: list of Cfg handler classes
        """
        rv = []
        for ent in self.entries.values():
            if (isinstance(ent, handler_type) and
                (not ent.__specific__ or ent.specific.matches(metadata))):
                rv.append(ent)
        return rv

    def bind_info_to_entry(self, entry, metadata):
        """ Bind entry metadata to the entry with the best CfgInfo
        handler

        :param entry: The abstract entry to bind the info to. This
                      will be modified in place
        :type entry: lxml.etree._Element
        :param metadata: The client metadata to get info for
        :type metadata: Bcfg2.Server.Plugins.Metadata.ClientMetadata
        :returns: None
        """
        info_handlers = self.get_handlers(metadata, CfgInfo)
        CfgDefaultInfo().bind_info_to_entry(entry, metadata)
        if len(info_handlers) > 1:
            self.logger.error("More than one info supplier found for %s: %s" %
                              (entry.get("name"), info_handlers))
        if len(info_handlers):
            info_handlers[0].bind_info_to_entry(entry, metadata)
        if entry.tag == 'Path':
            entry.set('type', 'file')

    def _create_data(self, entry, metadata):
        """ Create data for the given entry on the given client

        :param entry: The abstract entry to create data for.  This
                      will not be modified
        :type entry: lxml.etree._Element
        :param metadata: The client metadata to create data for
        :type metadata: Bcfg2.Server.Plugins.Metadata.ClientMetadata
        :returns: string - the data for the entry
        """
        creator = self.best_matching(metadata,
                                     self.get_handlers(metadata, CfgCreator))

        try:
            return creator.create_data(entry, metadata)
        except:
            raise PluginExecutionError("Cfg: Error creating data for %s: %s" %
                                       (entry.get("name"), sys.exc_info()[1]))

    def _generate_data(self, entry, metadata):
        """ Generate data for the given entry on the given client

        :param entry: The abstract entry to generate data for.  This
                      will not be modified
        :type entry: lxml.etree._Element
        :param metadata: The client metadata to generate data for
        :type metadata: Bcfg2.Server.Plugins.Metadata.ClientMetadata
        :returns: tuple of (string, generator) - the data for the
                  entry and the generator used to generate it (or
                  None, if data was created)
        """
        try:
            generator = self.best_matching(metadata,
                                           self.get_handlers(metadata,
                                                             CfgGenerator))
        except PluginExecutionError:
            # if no creators or generators exist, _create_data()
            # raises an appropriate exception
            return (self._create_data(entry, metadata), None)

        try:
            return (generator.get_data(entry, metadata), generator)
        except:
            msg = "Cfg: Error rendering %s: %s" % (entry.get("name"),
                                                   sys.exc_info()[1])
            self.logger.error(msg)
            raise PluginExecutionError(msg)

    def _validate_data(self, entry, metadata, data):
        """ Validate data for the given entry on the given client

        :param entry: The abstract entry to validate data for
        :type entry: lxml.etree._Element
        :param metadata: The client metadata validate data for
        :type metadata: Bcfg2.Server.Plugins.Metadata.ClientMetadata
        :returns: None
        :raises: :exc:`Bcfg2.Server.Plugins.Cfg.CfgVerificationError`
        """
        verifiers = self.get_handlers(metadata, CfgVerifier)
        # we can have multiple verifiers, but we only want to use the
        # best matching verifier of each class
        verifiers_by_class = dict()
        for verifier in verifiers:
            cls = verifier.__class__.__name__
            if cls not in verifiers_by_class:
                verifiers_by_class[cls] = [verifier]
            else:
                verifiers_by_class[cls].append(verifier)
        for verifiers in verifiers_by_class.values():
            verifier = self.best_matching(metadata, verifiers)
            verifier.verify_entry(entry, metadata, data)

    def list_accept_choices(self, entry, metadata):
        '''return a list of candidate pull locations'''
        generators = [ent for ent in list(self.entries.values())
                      if (isinstance(ent, CfgGenerator) and
                          ent.specific.matches(metadata))]
        if not generators:
            msg = "No base file found for %s" % entry.get('name')
            self.logger.error(msg)
            raise PluginExecutionError(msg)

        rv = []
        try:
            best = self.best_matching(metadata, generators)
            rv.append(best.specific)
        except:  # pylint: disable=W0702
            pass

        if not rv or not rv[0].hostname:
            rv.append(
                Bcfg2.Server.Plugin.Specificity(hostname=metadata.hostname))
        return rv

    def build_filename(self, specific):
        """ Create a filename for pulled file data """
        bfname = self.path + '/' + self.path.split('/')[-1]
        if specific.all:
            return bfname
        elif specific.group:
            return "%s.G%02d_%s" % (bfname, specific.prio, specific.group)
        elif specific.hostname:
            return "%s.H_%s" % (bfname, specific.hostname)

    def write_update(self, specific, new_entry, log):
        """ Write pulled data to the filesystem """
        if 'text' in new_entry:
            name = self.build_filename(specific)
            if os.path.exists("%s.genshi" % name):
                msg = "Cfg: Unable to pull data for genshi types"
                self.logger.error(msg)
                raise PluginExecutionError(msg)
            elif os.path.exists("%s.cheetah" % name):
                msg = "Cfg: Unable to pull data for cheetah types"
                self.logger.error(msg)
                raise PluginExecutionError(msg)
            try:
                etext = new_entry['text'].encode(Bcfg2.Options.setup.encoding)
            except:
                msg = "Cfg: Cannot encode content of %s as %s" % \
                    (name, Bcfg2.Options.setup.encoding)
                self.logger.error(msg)
                raise PluginExecutionError(msg)
            open(name, 'w').write(etext)
            self.debug_log("Wrote file %s" % name, flag=log)
        badattr = [attr for attr in ['owner', 'group', 'mode']
                   if attr in new_entry]
        if badattr:
            metadata_updates = {}
            metadata_updates.update(self.metadata)
            for attr in badattr:
                metadata_updates[attr] = new_entry.get(attr)
            infoxml = lxml.etree.Element('FileInfo')
            infotag = lxml.etree.SubElement(infoxml, 'Info')
            for attr in metadata_updates:
                infotag.attrib.__setitem__(attr, metadata_updates[attr])
            ofile = open(self.path + "/info.xml", "w")
            ofile.write(lxml.etree.tostring(infoxml, xml_declaration=False,
                                            pretty_print=True).decode('UTF-8'))
            ofile.close()
            self.debug_log("Wrote file %s" % os.path.join(self.path,
                                                          "info.xml"),
                           flag=log)


class CfgHandlerAction(Bcfg2.Options.ComponentAction):
    bases = ['Bcfg2.Server.Plugins.Cfg']


class Cfg(Bcfg2.Server.Plugin.GroupSpool,
          Bcfg2.Server.Plugin.PullTarget):
    """ The Cfg plugin provides a repository to describe configuration
    file contents for clients. In its simplest form, the Cfg repository is
    just a directory tree modeled off of the directory tree on your client
    machines.
    """
    __author__ = 'bcfg-dev@mcs.anl.gov'
    es_cls = CfgEntrySet
    es_child_cls = Bcfg2.Server.Plugin.SpecificData

    options = Bcfg2.Server.Plugin.GroupSpool.options + [
        Bcfg2.Options.BooleanOption(
           '--cfg-validation', cf=('cfg', 'validation'), default=True,
           help='Run validation on Cfg files'),
        Bcfg2.Options.Option(
            cf=("cfg", "handlers"), dest="cfg_handlers",
            help="Cfg handlers to load",
            type=Bcfg2.Options.Types.comma_list, action=CfgHandlerAction,
            default=['CfgAuthorizedKeysGenerator', 'CfgEncryptedGenerator',
                     'CfgCheetahGenerator', 'CfgEncryptedCheetahGenerator',
                     'CfgGenshiGenerator', 'CfgEncryptedGenshiGenerator',
                     'CfgExternalCommandVerifier', 'CfgInfoXML',
                     'CfgPlaintextGenerator',
                     'CfgPrivateKeyCreator', 'CfgPublicKeyCreator'])]

    def __init__(self, core, datastore):
        global CFG  # pylint: disable=W0603
        Bcfg2.Server.Plugin.GroupSpool.__init__(self, core, datastore)
        Bcfg2.Server.Plugin.PullTarget.__init__(self)

        CFG = self
    __init__.__doc__ = Bcfg2.Server.Plugin.GroupSpool.__init__.__doc__

    def has_generator(self, entry, metadata):
        """ Return True if the given entry can be generated for the
        given metadata; False otherwise

        :param entry: Determine if a
                      :class:`Bcfg2.Server.Plugins.Cfg.CfgGenerator`
                      object exists that handles this (abstract) entry
        :type entry: lxml.etree._Element
        :param metadata: Determine if a CfgGenerator has data that
                         applies to this client metadata
        :type metadata: Bcfg2.Server.Plugins.Metadata.ClientMetadata
        :returns: bool
        """
        if entry.get('name') not in self.entries:
            return False

        return bool(self.entries[entry.get('name')].get_handlers(metadata,
                                                                 CfgGenerator))

    def AcceptChoices(self, entry, metadata):
        return self.entries[entry.get('name')].list_accept_choices(entry,
                                                                   metadata)
    AcceptChoices.__doc__ = \
        Bcfg2.Server.Plugin.PullTarget.AcceptChoices.__doc__

    def AcceptPullData(self, specific, new_entry, log):
        return self.entries[new_entry.get('name')].write_update(specific,
                                                                new_entry,
                                                                log)
    AcceptPullData.__doc__ = \
<<<<<<< HEAD
        Bcfg2.Server.Plugin.PullTarget.AcceptPullData.__doc__


class CfgLint(Bcfg2.Server.Lint.ServerPlugin):
    """ warn about usage of .cat and .diff files """

    def Run(self):
        for basename, entry in list(self.core.plugins['Cfg'].entries.items()):
            self.check_pubkey(basename, entry)
        self.check_missing_files()

    @classmethod
    def Errors(cls):
        return {"no-pubkey-xml": "warning",
                "unknown-cfg-files": "error",
                "extra-cfg-files": "error"}

    def check_pubkey(self, basename, entry):
        """ check that privkey.xml files have corresponding pubkey.xml
        files """
        if "privkey.xml" not in entry.entries:
            return
        privkey = entry.entries["privkey.xml"]
        if not self.HandlesFile(privkey.name):
            return

        pubkey = basename + ".pub"
        if pubkey not in self.core.plugins['Cfg'].entries:
            self.LintError("no-pubkey-xml",
                           "%s has no corresponding pubkey.xml at %s" %
                           (basename, pubkey))
        else:
            pubset = self.core.plugins['Cfg'].entries[pubkey]
            if "pubkey.xml" not in pubset.entries:
                self.LintError("no-pubkey-xml",
                               "%s has no corresponding pubkey.xml at %s" %
                               (basename, pubkey))

    def _list_path_components(self, path):
        """ Get a list of all components of a path.  E.g.,
        ``self._list_path_components("/foo/bar/foobaz")`` would return
        ``["foo", "bar", "foo", "baz"]``.  The list is not guaranteed
        to be in order."""
        rv = []
        remaining, component = os.path.split(path)
        while component != '':
            rv.append(component)
            remaining, component = os.path.split(remaining)
        return rv

    def check_missing_files(self):
        """ check that all files on the filesystem are known to Cfg """
        cfg = self.core.plugins['Cfg']

        # first, collect ignore patterns from handlers
        ignore = set()
        for hdlr in handlers():
            ignore.update(hdlr.__ignore__)

        # next, get a list of all non-ignored files on the filesystem
        all_files = set()
        for root, _, files in os.walk(cfg.data):
            for fname in files:
                fpath = os.path.join(root, fname)
                # check against the handler ignore patterns and the
                # global FAM ignore list
                if (not any(fname.endswith("." + i) for i in ignore) and
                    not any(fnmatch(fpath, p)
                            for p in self.config['ignore']) and
                    not any(fnmatch(c, p)
                            for p in self.config['ignore']
                            for c in self._list_path_components(fpath))):
                    all_files.add(fpath)

        # next, get a list of all files known to Cfg
        cfg_files = set()
        for root, eset in cfg.entries.items():
            cfg_files.update(os.path.join(cfg.data, root.lstrip("/"), fname)
                             for fname in eset.entries.keys())

        # finally, compare the two
        unknown_files = all_files - cfg_files
        extra_files = cfg_files - all_files
        if unknown_files:
            self.LintError(
                "unknown-cfg-files",
                "Files on the filesystem could not be understood by Cfg: %s" %
                "; ".join(unknown_files))
        if extra_files:
            self.LintError(
                "extra-cfg-files",
                "Cfg has entries for files that do not exist on the "
                "filesystem: %s\nThis is probably a bug." %
                "; ".join(extra_files))
=======
        Bcfg2.Server.Plugin.PullTarget.AcceptPullData.__doc__
>>>>>>> cd14868d
<|MERGE_RESOLUTION|>--- conflicted
+++ resolved
@@ -8,11 +8,6 @@
 import lxml.etree
 import Bcfg2.Options
 import Bcfg2.Server.Plugin
-<<<<<<< HEAD
-import Bcfg2.Server.Lint
-from fnmatch import fnmatch
-=======
->>>>>>> cd14868d
 from Bcfg2.Server.Plugin import PluginExecutionError
 # pylint: disable=W0622
 from Bcfg2.Compat import u_str, unicode, b64encode, any, oct_mode
@@ -418,7 +413,6 @@
         self.specific = None
         self._handlers = None
     __init__.__doc__ = Bcfg2.Server.Plugin.EntrySet.__doc__
-
 
     def set_debug(self, debug):
         rv = Bcfg2.Server.Plugin.EntrySet.set_debug(self, debug)
@@ -785,8 +779,8 @@
 
     options = Bcfg2.Server.Plugin.GroupSpool.options + [
         Bcfg2.Options.BooleanOption(
-           '--cfg-validation', cf=('cfg', 'validation'), default=True,
-           help='Run validation on Cfg files'),
+            '--cfg-validation', cf=('cfg', 'validation'), default=True,
+            help='Run validation on Cfg files'),
         Bcfg2.Options.Option(
             cf=("cfg", "handlers"), dest="cfg_handlers",
             help="Cfg handlers to load",
@@ -836,101 +830,4 @@
                                                                 new_entry,
                                                                 log)
     AcceptPullData.__doc__ = \
-<<<<<<< HEAD
-        Bcfg2.Server.Plugin.PullTarget.AcceptPullData.__doc__
-
-
-class CfgLint(Bcfg2.Server.Lint.ServerPlugin):
-    """ warn about usage of .cat and .diff files """
-
-    def Run(self):
-        for basename, entry in list(self.core.plugins['Cfg'].entries.items()):
-            self.check_pubkey(basename, entry)
-        self.check_missing_files()
-
-    @classmethod
-    def Errors(cls):
-        return {"no-pubkey-xml": "warning",
-                "unknown-cfg-files": "error",
-                "extra-cfg-files": "error"}
-
-    def check_pubkey(self, basename, entry):
-        """ check that privkey.xml files have corresponding pubkey.xml
-        files """
-        if "privkey.xml" not in entry.entries:
-            return
-        privkey = entry.entries["privkey.xml"]
-        if not self.HandlesFile(privkey.name):
-            return
-
-        pubkey = basename + ".pub"
-        if pubkey not in self.core.plugins['Cfg'].entries:
-            self.LintError("no-pubkey-xml",
-                           "%s has no corresponding pubkey.xml at %s" %
-                           (basename, pubkey))
-        else:
-            pubset = self.core.plugins['Cfg'].entries[pubkey]
-            if "pubkey.xml" not in pubset.entries:
-                self.LintError("no-pubkey-xml",
-                               "%s has no corresponding pubkey.xml at %s" %
-                               (basename, pubkey))
-
-    def _list_path_components(self, path):
-        """ Get a list of all components of a path.  E.g.,
-        ``self._list_path_components("/foo/bar/foobaz")`` would return
-        ``["foo", "bar", "foo", "baz"]``.  The list is not guaranteed
-        to be in order."""
-        rv = []
-        remaining, component = os.path.split(path)
-        while component != '':
-            rv.append(component)
-            remaining, component = os.path.split(remaining)
-        return rv
-
-    def check_missing_files(self):
-        """ check that all files on the filesystem are known to Cfg """
-        cfg = self.core.plugins['Cfg']
-
-        # first, collect ignore patterns from handlers
-        ignore = set()
-        for hdlr in handlers():
-            ignore.update(hdlr.__ignore__)
-
-        # next, get a list of all non-ignored files on the filesystem
-        all_files = set()
-        for root, _, files in os.walk(cfg.data):
-            for fname in files:
-                fpath = os.path.join(root, fname)
-                # check against the handler ignore patterns and the
-                # global FAM ignore list
-                if (not any(fname.endswith("." + i) for i in ignore) and
-                    not any(fnmatch(fpath, p)
-                            for p in self.config['ignore']) and
-                    not any(fnmatch(c, p)
-                            for p in self.config['ignore']
-                            for c in self._list_path_components(fpath))):
-                    all_files.add(fpath)
-
-        # next, get a list of all files known to Cfg
-        cfg_files = set()
-        for root, eset in cfg.entries.items():
-            cfg_files.update(os.path.join(cfg.data, root.lstrip("/"), fname)
-                             for fname in eset.entries.keys())
-
-        # finally, compare the two
-        unknown_files = all_files - cfg_files
-        extra_files = cfg_files - all_files
-        if unknown_files:
-            self.LintError(
-                "unknown-cfg-files",
-                "Files on the filesystem could not be understood by Cfg: %s" %
-                "; ".join(unknown_files))
-        if extra_files:
-            self.LintError(
-                "extra-cfg-files",
-                "Cfg has entries for files that do not exist on the "
-                "filesystem: %s\nThis is probably a bug." %
-                "; ".join(extra_files))
-=======
-        Bcfg2.Server.Plugin.PullTarget.AcceptPullData.__doc__
->>>>>>> cd14868d
+        Bcfg2.Server.Plugin.PullTarget.AcceptPullData.__doc__