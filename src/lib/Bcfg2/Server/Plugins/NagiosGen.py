'''This module implements a Nagios configuration generator'''

import os
import re
import sys
import glob
import socket
from Bcfg2.Server.Plugin import Plugin, Generator, StructFile, \
    PluginExecutionError


class NagiosGen(Plugin, Generator):
    """ NagiosGen is a Bcfg2 plugin that dynamically generates Nagios
    configuration file based on Bcfg2 data. """
    __author__ = 'bcfg-dev@mcs.anl.gov'
    line_fmt = '\t%-32s %s'

    def __init__(self, core, datastore):
        Plugin.__init__(self, core, datastore)
        Generator.__init__(self)
        self.config = \
            StructFile(os.path.join(self.data, 'config.xml'),
                       should_monitor=True, create=self.name)
        self.Entries = {'Path':
<<<<<<< HEAD
                        {'/etc/nagiosgen.status': self.createhostconfig,
                         '/etc/nagios/conf.d/bcfg2.cfg': self.createserverconfig}}
=======
            {'/etc/nagiosgen.status': self.createhostconfig,
             '/etc/nagios/nagiosgen.cfg': self.createserverconfig}}
>>>>>>> 8a36d9dc

        self.client_attrib = {'encoding': 'ascii',
                              'owner': 'root',
                              'group': 'root',
                              'type': 'file',
                              'mode': '0400'}
        self.server_attrib = {'encoding': 'ascii',
                              'owner': 'nagios',
                              'group': 'nagios',
                              'type': 'file',
                              'mode': '0440'}

    def createhostconfig(self, entry, metadata):
        """Build host specific configuration file."""
        try:
            host_address = socket.getaddrinfo(metadata.hostname, None)[0][4][0]
        except socket.error:
            self.logger.error()
            raise PluginExecutionError("Failed to find IP address for %s" %
                                       metadata.hostname)
        host_groups = [grp for grp in metadata.groups
                       if os.path.isfile('%s/%s-group.cfg' % (self.data, grp))]
        host_config = ['define host {',
                       self.line_fmt % ('host_name', metadata.hostname),
                       self.line_fmt % ('alias', metadata.hostname),
                       self.line_fmt % ('address', host_address)]

        if host_groups:
            host_config.append(self.line_fmt % ("hostgroups",
                                                ",".join(host_groups)))

        # read the config
        xtra = dict()
        for el in self.config.Match(metadata):
            if el.tag == 'Option':
                xtra[el.get("name")] = el.text

        if xtra:
            host_config.extend([self.line_fmt % (opt, val)
                                for opt, val in list(xtra.items())])
        if 'use' not in xtra:
            host_config.append(self.line_fmt % ('use', 'default'))

        host_config.append('}')
        entry.text = "%s\n" % "\n".join(host_config)
        for (key, value) in list(self.client_attrib.items()):
            entry.attrib.__setitem__(key, value)
        fname = os.path.join(self.data, metadata.hostname + "-host.cfg")
        try:
            open(fname, 'w').write(entry.text)
        except OSError:
            err = sys.exc_info()[1]
            self.logger.error("Failed to write %s: %s" % (fname, err))

    def createserverconfig(self, entry, _):
        """Build monolithic server configuration file."""
        host_configs = glob.glob(os.path.join(self.data, '*-host.cfg'))
        group_configs = glob.glob(os.path.join(self.data, '*-group.cfg'))
        host_data = []
        group_data = []
        for host in host_configs:
            host_data.append(open(host, 'r').read())

        group_list = []
        for line in "\n".join(host_data).splitlines():
            # only include those groups which are actually used
            if "hostgroup" in line:
                group_list += line.split()[1].split(',')

        group_list = list(set(group_list))

        for group in group_configs:
            group_name = re.sub("(-group.cfg|.*/(?=[^/]+))", "", group)
            if group_name in group_list:
                groupfile = open(group, 'r')
                group_data.append(groupfile.read())
                groupfile.close()

        entry.text = "%s\n\n%s" % ("\n".join(group_data), "\n".join(host_data))
        for (key, value) in list(self.server_attrib.items()):
            entry.attrib.__setitem__(key, value)
        fname = os.path.join(self.data, "nagiosgen.cfg")
        try:
            open(fname, 'w').write(entry.text)
        except OSError:
            err = sys.exc_info()[1]
            self.logger.error("Failed to write %s: %s" % (fname, err))<|MERGE_RESOLUTION|>--- conflicted
+++ resolved
@@ -21,14 +21,9 @@
         self.config = \
             StructFile(os.path.join(self.data, 'config.xml'),
                        should_monitor=True, create=self.name)
-        self.Entries = {'Path':
-<<<<<<< HEAD
-                        {'/etc/nagiosgen.status': self.createhostconfig,
-                         '/etc/nagios/conf.d/bcfg2.cfg': self.createserverconfig}}
-=======
-            {'/etc/nagiosgen.status': self.createhostconfig,
-             '/etc/nagios/nagiosgen.cfg': self.createserverconfig}}
->>>>>>> 8a36d9dc
+        self.Entries = {
+            'Path': {'/etc/nagiosgen.status': self.createhostconfig,
+                     '/etc/nagios/conf.d/bcfg2.cfg': self.createserverconfig}}
 
         self.client_attrib = {'encoding': 'ascii',
                               'owner': 'root',
