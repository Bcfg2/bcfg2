--- conflicted
+++ resolved
@@ -52,14 +52,9 @@
 import Bcfg2.Server.Plugin
 from Bcfg2.Options import get_option_parser
 from Bcfg2.Compat import HTTPError, HTTPBasicAuthHandler, \
-<<<<<<< HEAD
-     HTTPPasswordMgrWithDefaultRealm, install_opener, build_opener, \
-     urlopen, cPickle, md5
-from Bcfg2.Server.Statistics import track_statistics
-=======
     HTTPPasswordMgrWithDefaultRealm, install_opener, build_opener, urlopen, \
     cPickle, md5
->>>>>>> 29399cbc
+from Bcfg2.Server.Statistics import track_statistics
 
 
 def fetch_url(url):
