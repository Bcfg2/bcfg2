--- conflicted
+++ resolved
@@ -59,16 +59,12 @@
 import socket
 import logging
 import lxml.etree
-<<<<<<< HEAD
+from lockfile import FileLock
+
 import Bcfg2.Server.FileMonitor
 import Bcfg2.Server.Plugin
 from Bcfg2.Utils import Executor
 from Bcfg2.Options import get_option_parser
-=======
-import Bcfg2.Server.Plugin
-from lockfile import FileLock
-from Bcfg2.Utils import Executor
->>>>>>> 3435963a
 # pylint: disable=W0622
 from Bcfg2.Compat import StringIO, cPickle, HTTPError, URLError, \
     ConfigParser, any
@@ -113,11 +109,7 @@
 PULPCONFIG = None
 
 
-<<<<<<< HEAD
 def _setup_pulp():
-=======
-def _setup_pulp(setup):
->>>>>>> 3435963a
     """ Connect to a Pulp server and pass authentication credentials.
     This only needs to be called once, but multiple calls won't hurt
     anything.
@@ -286,13 +278,10 @@
                             debug=debug)
         self.keypath = os.path.join(self.cachepath, "keys")
 
-<<<<<<< HEAD
-=======
         #: A :class:`Bcfg2.Utils.Executor` object to use to run
         #: external commands
         self.cmd = Executor()
 
->>>>>>> 3435963a
         self._helper = None
         if self.use_yum:
             #: Define a unique cache file for this collection to use
@@ -920,24 +909,6 @@
             cmd.append("-v")
         cmd.append(command)
         self.debug_log("Packages: running %s" % " ".join(cmd))
-<<<<<<< HEAD
-        if inputdata:
-            result = self.cmd.run(cmd, inputdata=json.dumps(inputdata))
-        else:
-            result = self.cmd.run(cmd)
-        if not result.success:
-            errlines = result.error.splitlines()
-            self.logger.error("Packages: error running bcfg2-yum-helper: %s" %
-                              errlines[0])
-            for line in errlines[1:]:
-                self.logger.error("Packages: %s" % line)
-        elif result.stderr:
-            errlines = result.stderr.splitlines()
-            self.debug_log("Packages: debug info from bcfg2-yum-helper: %s" %
-                           errlines[0])
-            for line in errlines[1:]:
-                self.debug_log("Packages: %s" % line)
-=======
 
         if inputdata:
             result = self.cmd.run(cmd, timeout=self.setup['client_timeout'],
@@ -951,7 +922,6 @@
             self.debug_log("Packages: debug info from bcfg2-yum-helper: %s" %
                            result.stderr)
 
->>>>>>> 3435963a
         try:
             return json.loads(result.stdout)
         except ValueError:
