--- conflicted
+++ resolved
@@ -68,12 +68,8 @@
 # pylint: enable=W0622
 from Bcfg2.Server.Plugins.Packages.Collection import Collection
 from Bcfg2.Server.Plugins.Packages.Source import SourceInitError, Source, \
-<<<<<<< HEAD
-     fetch_url
+    fetch_url
 from Bcfg2.Server.Statistics import track_statistics
-=======
-    fetch_url
->>>>>>> 29399cbc
 
 LOGGER = logging.getLogger(__name__)
 
