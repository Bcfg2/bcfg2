--- conflicted
+++ resolved
@@ -551,16 +551,11 @@
         if not self.sources.loaded:
             # if sources.xml has not received a FAM event yet, defer;
             # instantiate a dummy Collection object
-<<<<<<< HEAD
-            return Collection(metadata, [], self.cachepath, self.data)
-=======
-            collection = Collection(metadata, [], self.cachepath, self.data,
-                                    self.core.fam)
+            collection = Collection(metadata, [], self.cachepath, self.data)
             ckey = collection.cachekey
             self.groupcache.setdefault(ckey, dict())
             self.pkgcache.setdefault(ckey, dict())
             return collection
->>>>>>> 4201e3b6
 
         if metadata.hostname in self.clients:
             return self.collections[self.clients[metadata.hostname]]
