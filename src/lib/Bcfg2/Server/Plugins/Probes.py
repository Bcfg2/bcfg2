""" A plugin to gather information from a client machine """

import re
import os
import sys
import time
import copy
import operator
import lxml.etree
import Bcfg2.Server
import Bcfg2.Server.Cache
import Bcfg2.Server.Plugin
<<<<<<< HEAD
import Bcfg2.Server.FileMonitor
from Bcfg2.Logger import Debuggable
from Bcfg2.Server.Statistics import track_statistics

HAS_DJANGO = False
# pylint: disable=C0103
ProbesDataModel = None
ProbesGroupsModel = None
# pylint: enable=C0103


def load_django_models():
    """ Load models for Django after option parsing has completed """
    # pylint: disable=W0602
    global ProbesDataModel, ProbesGroupsModel, HAS_DJANGO
    # pylint: enable=W0602
    try:
        from django.db import models
        HAS_DJANGO = True
    except ImportError:
        HAS_DJANGO = False
        return
=======
from Bcfg2.Compat import unicode  # pylint: disable=W0622
>>>>>>> 8a36d9dc

    class ProbesDataModel(models.Model,  # pylint: disable=W0621,W0612
                          Bcfg2.Server.Plugin.PluginDatabaseModel):
        """ The database model for storing probe data """
        hostname = models.CharField(max_length=255)
        probe = models.CharField(max_length=255)
        timestamp = models.DateTimeField(auto_now=True)
        data = models.TextField(null=True)

    class ProbesGroupsModel(models.Model,  # pylint: disable=W0621,W0612
                            Bcfg2.Server.Plugin.PluginDatabaseModel):
        """ The database model for storing probe groups """
        hostname = models.CharField(max_length=255)
        group = models.CharField(max_length=255)


try:
    import json
    HAS_JSON = True
except ImportError:
    try:
        import simplejson as json
        HAS_JSON = True
    except ImportError:
        HAS_JSON = False

try:
    import yaml
    HAS_YAML = True
except ImportError:
    HAS_YAML = False


class ProbeStore(Debuggable):
    """ Caching abstraction layer between persistent probe data
    storage and the Probes plugin."""

    def __init__(self, core, datastore):  # pylint: disable=W0613
        Debuggable.__init__(self)
        self._groupcache = Bcfg2.Server.Cache.Cache("Probes", "probegroups")
        self._datacache = Bcfg2.Server.Cache.Cache("Probes", "probedata")

    def get_groups(self, hostname):
        """ Get the list of groups for the given host """
        if hostname not in self._groupcache:
            self._load_groups(hostname)
        return self._groupcache.get(hostname, [])

    def set_groups(self, hostname, groups):
        """ Set the list of groups for the given host """
        raise NotImplementedError

    def get_data(self, hostname):
        """ Get a dict of probe data for the given host """
        if hostname not in self._datacache:
            self._load_data(hostname)
        return self._datacache.get(hostname, dict())

    def set_data(self, hostname, data):
        """ Set probe data for the given host """
        raise NotImplementedError

    def _load_groups(self, hostname):
        """ When probe groups are not found in the cache, this
        function is called to load them from the backend (XML or
        database). """
        raise NotImplementedError

    def _load_data(self, hostname):
        """ When probe groups are not found in the cache, this
        function is called to load them from the backend (XML or
        database). """
        raise NotImplementedError

    def commit(self):
        """ Commit the current data in the cache to the persistent
        backend store. This is not used with the
        :class:`Bcfg2.Server.Plugins.Probes.DBProbeStore`, because it
        commits on every change. """
        pass


class DBProbeStore(ProbeStore, Bcfg2.Server.Plugin.DatabaseBacked):
    """ Caching abstraction layer between the database and the Probes
    plugin. """
    create = False

    def __init__(self, core, datastore):
        Bcfg2.Server.Plugin.DatabaseBacked.__init__(self, core, datastore)
        ProbeStore.__init__(self, core, datastore)

    def _load_groups(self, hostname):
        Bcfg2.Server.Cache.expire("Probes", "probegroups", hostname)
        groupdata = ProbesGroupsModel.objects.filter(hostname=hostname)
        self._groupcache[hostname] = list(set(r.group for r in groupdata))
        Bcfg2.Server.Cache.expire("Metadata", hostname)

    @Bcfg2.Server.Plugin.DatabaseBacked.get_db_lock
    def set_groups(self, hostname, groups):
        Bcfg2.Server.Cache.expire("Probes", "probegroups", hostname)
        olddata = self._groupcache.get(hostname, [])
        self._groupcache[hostname] = groups
        for group in groups:
            try:
                ProbesGroupsModel.objects.get_or_create(
                    hostname=hostname,
                    group=group)
            except ProbesGroupsModel.MultipleObjectsReturned:
                ProbesGroupsModel.objects.filter(hostname=hostname,
                                                 group=group).delete()
                ProbesGroupsModel.objects.get_or_create(
                    hostname=hostname,
                    group=group)
        ProbesGroupsModel.objects.filter(
            hostname=hostname).exclude(group__in=groups).delete()
        if olddata != groups:
            Bcfg2.Server.Cache.expire("Metadata", hostname)

    def _load_data(self, hostname):
        Bcfg2.Server.Cache.expire("Probes", "probegroups", hostname)
        Bcfg2.Server.Cache.expire("Probes", "probedata", hostname)
        self._datacache[hostname] = ClientProbeDataSet()
        ts_set = False
        for pdata in ProbesDataModel.objects.filter(hostname=hostname):
            if not ts_set:
                self._datacache[hostname].timestamp = \
                    time.mktime(pdata.timestamp.timetuple())
                ts_set = True
            self._datacache[hostname][pdata.probe] = ProbeData(pdata.data)
        Bcfg2.Server.Cache.expire("Metadata", hostname)

    @Bcfg2.Server.Plugin.DatabaseBacked.get_db_lock
    def set_data(self, hostname, data):
        Bcfg2.Server.Cache.expire("Probes", "probedata", hostname)
        self._datacache[hostname] = ClientProbeDataSet()
        expire_metadata = False
        for probe, pdata in data.items():
            self._datacache[hostname][probe] = pdata
            record, created = ProbesDataModel.objects.get_or_create(
                hostname=hostname,
                probe=probe)
            expire_metadata |= created
            if record.data != pdata:
                record.data = pdata
                record.save()
                expire_metadata = True
        qset = ProbesDataModel.objects.filter(
            hostname=hostname).exclude(probe__in=data.keys())
        if len(qset):
            qset.delete()
            expire_metadata = True
        if expire_metadata:
            Bcfg2.Server.Cache.expire("Metadata", hostname)


class XMLProbeStore(ProbeStore):
    """ Caching abstraction layer between ``probed.xml`` and the
    Probes plugin."""
    def __init__(self, core, datastore):
        ProbeStore.__init__(self, core, datastore)
        self._fname = os.path.join(datastore, 'probed.xml')
        self._load_data()

    def _load_data(self, _=None):
        """ Load probe data from probed.xml """
        Bcfg2.Server.Cache.expire("Probes", "probegroups")
        Bcfg2.Server.Cache.expire("Probes", "probedata")
        if not os.path.exists(self._fname):
            self.commit()
        try:
            data = lxml.etree.parse(self._fname,
                                    parser=Bcfg2.Server.XMLParser).getroot()
        except (IOError, lxml.etree.XMLSyntaxError):
            err = sys.exc_info()[1]
            self.logger.error("Failed to read file probed.xml: %s" % err)
            return
        for client in data.getchildren():
            self._datacache[client.get('name')] = \
                ClientProbeDataSet(timestamp=client.get("timestamp"))
            self._groupcache[client.get('name')] = []
            for pdata in client:
                if pdata.tag == 'Probe':
                    self._datacache[client.get('name')][pdata.get('name')] = \
                        ProbeData(pdata.get("value"))
                elif pdata.tag == 'Group':
                    self._groupcache[client.get('name')].append(
                        pdata.get('name'))

        Bcfg2.Server.Cache.expire("Metadata")

    def _load_groups(self, hostname):
        self._load_data(hostname)

    def commit(self):
        """ Write received probe data to probed.xml """
        top = lxml.etree.Element("Probed")
        for client, probed in sorted(self._datacache.items()):
            # make a copy of probe data for this client in case it
            # submits probe data while we're trying to write
            # probed.xml
            probedata = copy.copy(probed)
            ctag = \
                lxml.etree.SubElement(top, 'Client', name=client,
                                      timestamp=str(int(probedata.timestamp)))
            for probe in sorted(probedata):
                lxml.etree.SubElement(
                    ctag, 'Probe', name=probe,
                    value=self._datacache[client][probe])
            for group in sorted(self._groupcache[client]):
                lxml.etree.SubElement(ctag, "Group", name=group)
        try:
            top.getroottree().write(self._fname,
                                    xml_declaration=False,
                                    pretty_print='true')
        except IOError:
            err = sys.exc_info()[1]
            self.logger.error("Failed to write probed.xml: %s" % err)

    def set_groups(self, hostname, groups):
        Bcfg2.Server.Cache.expire("Probes", "probegroups", hostname)
        olddata = self._groupcache.get(hostname, [])
        self._groupcache[hostname] = groups
        if olddata != groups:
            Bcfg2.Server.Cache.expire("Metadata", hostname)

    def set_data(self, hostname, data):
        Bcfg2.Server.Cache.expire("Probes", "probedata", hostname)
        self._datacache[hostname] = ClientProbeDataSet()
        expire_metadata = False
        for probe, pdata in data.items():
            olddata = self._datacache[hostname].get(probe, ProbeData(''))
            self._datacache[hostname][probe] = pdata
            expire_metadata |= olddata != data
        if expire_metadata:
            Bcfg2.Server.Cache.expire("Metadata", hostname)


class ClientProbeDataSet(dict):
    """ dict of probe => [probe data] that records a timestamp for
    each host """
    def __init__(self, *args, **kwargs):
        if "timestamp" in kwargs and kwargs['timestamp'] is not None:
            self.timestamp = kwargs.pop("timestamp")
        else:
            self.timestamp = time.time()
        dict.__init__(self, *args, **kwargs)


class ProbeData(str):  # pylint: disable=E0012,R0924
    """ a ProbeData object emulates a str object, but also has .xdata,
    .json, and .yaml properties to provide convenient ways to use
    ProbeData objects as XML, JSON, or YAML data """
    def __new__(cls, data):
        if isinstance(data, unicode):
            return str.__new__(cls, data.encode('utf-8'))
        else:
            return str.__new__(cls, data)

    def __init__(self, data):  # pylint: disable=W0613
        str.__init__(self)
        self._xdata = None
        self._json = None
        self._yaml = None

    @property
    def data(self):
        """ provide backwards compatibility with broken ProbeData
        object in bcfg2 1.2.0 thru 1.2.2 """
        return str(self)

    @property
    def xdata(self):
        """ The probe data as a lxml.etree._Element document """
        if self._xdata is None:
            try:
                self._xdata = lxml.etree.XML(self.data,
                                             parser=Bcfg2.Server.XMLParser)
            except lxml.etree.XMLSyntaxError:
                pass
        return self._xdata

    @property
    def json(self):
        """ The probe data as a decoded JSON data structure """
        if self._json is None and HAS_JSON:
            try:
                self._json = json.loads(self.data)
            except ValueError:
                pass
        return self._json

    @property
    def yaml(self):
        """ The probe data as a decoded YAML data structure """
        if self._yaml is None and HAS_YAML:
            try:
                self._yaml = yaml.load(self.data)
            except yaml.YAMLError:
                pass
        return self._yaml


class ProbeSet(Bcfg2.Server.Plugin.EntrySet):
    """ Handle universal and group- and host-specific probe files """
    ignore = re.compile(r'^(\.#.*|.*~|\..*\.(tmp|sw[px])|probed\.xml)$')
    probename = \
        re.compile(r'(.*/)?(?P<basename>\S+?)(\.(?P<mode>(?:G\d\d)|H)_\S+)?$')
    bangline = re.compile(r'^#!\s*(?P<interpreter>.*)$')
    basename_is_regex = True

    def __init__(self, path, plugin_name):
        self.plugin_name = plugin_name
        Bcfg2.Server.Plugin.EntrySet.__init__(self, r'[0-9A-Za-z_\-]+', path,
                                              Bcfg2.Server.Plugin.SpecificData)
        Bcfg2.Server.FileMonitor.get_fam().AddMonitor(path, self)

    def HandleEvent(self, event):
        """ handle events on everything but probed.xml """
        if (event.filename != self.path and
            not event.filename.endswith("probed.xml")):
            return self.handle_event(event)

    def get_probe_data(self, metadata):
        """ Get an XML description of all probes for a client suitable
        for sending to that client.

        :param metadata: The client metadata to get probes for.
        :type metadata: Bcfg2.Server.Plugins.Metadata.ClientMetadata
        :returns: list of lxml.etree._Element objects, each of which
                  represents one probe.
        """
        ret = []
        build = dict()
        candidates = self.get_matching(metadata)
        candidates.sort(key=operator.attrgetter('specific'))
        for entry in candidates:
            rem = self.probename.match(entry.name)
            pname = rem.group('basename')
            if pname not in build:
                build[pname] = entry

        for (name, entry) in list(build.items()):
            probe = lxml.etree.Element('probe')
            probe.set('name', os.path.basename(name))
            probe.set('source', self.plugin_name)
            if (metadata.version_info and
                metadata.version_info > (1, 3, 1, '', 0)):
                try:
                    probe.text = entry.data.decode('utf-8')
                except AttributeError:
                    probe.text = entry.data
            else:
                try:
                    probe.text = entry.data
                except:  # pylint: disable=W0702
                    self.logger.error("Client unable to handle unicode "
                                      "probes. Skipping %s" %
                                      probe.get('name'))
                    continue
            match = self.bangline.match(entry.data.split('\n')[0])
            if match:
                probe.set('interpreter', match.group('interpreter'))
            else:
                probe.set('interpreter', '/bin/sh')
            ret.append(probe)
        return ret

    def __str__(self):
        return "ProbeSet for %s" % self.plugin_name


class Probes(Bcfg2.Server.Plugin.Probing,
             Bcfg2.Server.Plugin.Connector,
             Bcfg2.Server.Plugin.DatabaseBacked):
    """ A plugin to gather information from a client machine """
    __author__ = 'bcfg-dev@mcs.anl.gov'

    groupline_re = re.compile(r'^group:\s*(?P<groupname>\S+)\s*')

    options = [
        Bcfg2.Options.BooleanOption(
            cf=('probes', 'use_database'), dest="probes_db",
            help="Use database capabilities of the Probes plugin")]
    options_parsed_hook = staticmethod(load_django_models)

    def __init__(self, core, datastore):
        Bcfg2.Server.Plugin.Probing.__init__(self)
        Bcfg2.Server.Plugin.Connector.__init__(self)
        Bcfg2.Server.Plugin.DatabaseBacked.__init__(self, core, datastore)

        try:
            self.probes = ProbeSet(self.data, self.name)
        except:
            err = sys.exc_info()[1]
            raise Bcfg2.Server.Plugin.PluginInitError(err)

        if self._use_db:
            self.probestore = DBProbeStore(core, datastore)
        else:
<<<<<<< HEAD
            self.probestore = XMLProbeStore(core, datastore)
=======
            return self._write_data_xml(client)

    def _write_data_xml(self, _):
        """ Write received probe data to probed.xml """
        top = lxml.etree.Element("Probed")
        for client, probed in sorted(self.probedata.items()):
            # make a copy of probe data for this client in case it
            # submits probe data while we're trying to write
            # probed.xml
            probedata = copy.copy(probed)
            ctag = \
                lxml.etree.SubElement(top, 'Client', name=client,
                                      timestamp=str(int(probedata.timestamp)))
            for probe in sorted(probedata):
                try:
                    lxml.etree.SubElement(
                        ctag, 'Probe', name=probe,
                        value=str(
                            self.probedata[client][probe]).decode('utf-8'))
                except AttributeError:
                    lxml.etree.SubElement(
                        ctag, 'Probe', name=probe,
                        value=str(self.probedata[client][probe]))
            for group in sorted(self.cgroups[client]):
                lxml.etree.SubElement(ctag, "Group", name=group)
        try:
            top.getroottree().write(os.path.join(self.data, 'probed.xml'),
                                    xml_declaration=False,
                                    pretty_print='true')
        except IOError:
            err = sys.exc_info()[1]
            self.logger.error("Failed to write probed.xml: %s" % err)

    @Bcfg2.Server.Plugin.DatabaseBacked.get_db_lock
    def _write_data_db(self, client):
        """ Write received probe data to the database """
        for probe, data in self.probedata[client.hostname].items():
            pdata = \
                ProbesDataModel.objects.get_or_create(hostname=client.hostname,
                                                      probe=probe)[0]
            if pdata.data != data:
                pdata.data = data
                pdata.save()

        ProbesDataModel.objects.filter(
            hostname=client.hostname).exclude(
            probe__in=self.probedata[client.hostname]).delete()

        for group in self.cgroups[client.hostname]:
            try:
                ProbesGroupsModel.objects.get_or_create(
                    hostname=client.hostname,
                    group=group)
            except MultipleObjectsReturned:
                ProbesGroupsModel.objects.filter(hostname=client.hostname,
                                                 group=group).delete()
                ProbesGroupsModel.objects.get_or_create(
                    hostname=client.hostname,
                    group=group)
        ProbesGroupsModel.objects.filter(
            hostname=client.hostname).exclude(
            group__in=self.cgroups[client.hostname]).delete()
>>>>>>> 8a36d9dc

    @track_statistics()
    def GetProbes(self, metadata):
        return self.probes.get_probe_data(metadata)

    @track_statistics()
    def ReceiveData(self, client, datalist):
        cgroups = set()
        cdata = dict()
        for data in datalist:
            groups, cdata[data.get("name")] = \
                self.ReceiveDataItem(client, data)
            cgroups.update(groups)
        self.probestore.set_groups(client.hostname, list(cgroups))
        self.probestore.set_data(client.hostname, cdata)
        self.probestore.commit()

    def ReceiveDataItem(self, client, data):
        """ Receive probe results pertaining to client.  Returns a
        tuple of (<probe groups>, <probe data>). """
        if data.text is None:
            self.logger.info("Got null response to probe %s from %s" %
                             (data.get('name'), client.hostname))
            return [], ''
        dlines = data.text.split('\n')
        self.logger.debug("Processing probe from %s: %s:%s" %
                          (client.hostname, data.get('name'),
                           [line.strip() for line in dlines]))
        groups = []
        for line in dlines[:]:
            match = self.groupline_re.match(line)
            if match:
                groups.append(match.group("groupname"))
                dlines.remove(line)
        return (groups, ProbeData("\n".join(dlines)))

    def get_additional_groups(self, metadata):
        return self.probestore.get_groups(metadata.hostname)

    def get_additional_data(self, metadata):
        return self.probestore.get_data(metadata.hostname)<|MERGE_RESOLUTION|>--- conflicted
+++ resolved
@@ -10,7 +10,7 @@
 import Bcfg2.Server
 import Bcfg2.Server.Cache
 import Bcfg2.Server.Plugin
-<<<<<<< HEAD
+from Bcfg2.Compat import unicode  # pylint: disable=W0622
 import Bcfg2.Server.FileMonitor
 from Bcfg2.Logger import Debuggable
 from Bcfg2.Server.Statistics import track_statistics
@@ -33,9 +33,6 @@
     except ImportError:
         HAS_DJANGO = False
         return
-=======
-from Bcfg2.Compat import unicode  # pylint: disable=W0622
->>>>>>> 8a36d9dc
 
     class ProbesDataModel(models.Model,  # pylint: disable=W0621,W0612
                           Bcfg2.Server.Plugin.PluginDatabaseModel):
@@ -435,72 +432,7 @@
         if self._use_db:
             self.probestore = DBProbeStore(core, datastore)
         else:
-<<<<<<< HEAD
             self.probestore = XMLProbeStore(core, datastore)
-=======
-            return self._write_data_xml(client)
-
-    def _write_data_xml(self, _):
-        """ Write received probe data to probed.xml """
-        top = lxml.etree.Element("Probed")
-        for client, probed in sorted(self.probedata.items()):
-            # make a copy of probe data for this client in case it
-            # submits probe data while we're trying to write
-            # probed.xml
-            probedata = copy.copy(probed)
-            ctag = \
-                lxml.etree.SubElement(top, 'Client', name=client,
-                                      timestamp=str(int(probedata.timestamp)))
-            for probe in sorted(probedata):
-                try:
-                    lxml.etree.SubElement(
-                        ctag, 'Probe', name=probe,
-                        value=str(
-                            self.probedata[client][probe]).decode('utf-8'))
-                except AttributeError:
-                    lxml.etree.SubElement(
-                        ctag, 'Probe', name=probe,
-                        value=str(self.probedata[client][probe]))
-            for group in sorted(self.cgroups[client]):
-                lxml.etree.SubElement(ctag, "Group", name=group)
-        try:
-            top.getroottree().write(os.path.join(self.data, 'probed.xml'),
-                                    xml_declaration=False,
-                                    pretty_print='true')
-        except IOError:
-            err = sys.exc_info()[1]
-            self.logger.error("Failed to write probed.xml: %s" % err)
-
-    @Bcfg2.Server.Plugin.DatabaseBacked.get_db_lock
-    def _write_data_db(self, client):
-        """ Write received probe data to the database """
-        for probe, data in self.probedata[client.hostname].items():
-            pdata = \
-                ProbesDataModel.objects.get_or_create(hostname=client.hostname,
-                                                      probe=probe)[0]
-            if pdata.data != data:
-                pdata.data = data
-                pdata.save()
-
-        ProbesDataModel.objects.filter(
-            hostname=client.hostname).exclude(
-            probe__in=self.probedata[client.hostname]).delete()
-
-        for group in self.cgroups[client.hostname]:
-            try:
-                ProbesGroupsModel.objects.get_or_create(
-                    hostname=client.hostname,
-                    group=group)
-            except MultipleObjectsReturned:
-                ProbesGroupsModel.objects.filter(hostname=client.hostname,
-                                                 group=group).delete()
-                ProbesGroupsModel.objects.get_or_create(
-                    hostname=client.hostname,
-                    group=group)
-        ProbesGroupsModel.objects.filter(
-            hostname=client.hostname).exclude(
-            group__in=self.cgroups[client.hostname]).delete()
->>>>>>> 8a36d9dc
 
     @track_statistics()
     def GetProbes(self, metadata):
