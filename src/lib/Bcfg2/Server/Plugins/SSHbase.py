"""This module manages ssh key files for bcfg2"""

import re
import os
import sys
import socket
import shutil
import tempfile
import lxml.etree
import Bcfg2.Options
import Bcfg2.Server.Plugin
from itertools import chain
from Bcfg2.Utils import Executor
from Bcfg2.Server.Plugin import PluginExecutionError
from Bcfg2.Compat import any, u_str, b64encode  # pylint: disable=W0622
try:
    from Bcfg2.Server.Encryption import ssl_encrypt, bruteforce_decrypt, \
        EVPError
    HAS_CRYPTO = True
except ImportError:
    HAS_CRYPTO = False


class KeyData(Bcfg2.Server.Plugin.SpecificData):
    """ class to handle key data for HostKeyEntrySet """

    def __lt__(self, other):
        return self.name < other.name

    def bind_entry(self, entry, _):
        """ Bind the entry with the data of this key

        :param entry: The abstract entry to bind.  This will be
                      modified in place.
        :type entry: lxml.etree._Element
        :returns: None
        """
        entry.set('type', 'file')
        if entry.get('encoding') == 'base64':
            entry.text = b64encode(self.data)
        else:
            try:
                entry.text = u_str(self.data, Bcfg2.Options.setup.encoding)
            except UnicodeDecodeError:
                msg = "Failed to decode %s: %s" % (entry.get('name'),
                                                   sys.exc_info()[1])
                self.logger.error(msg)
                self.logger.error("Please verify you are using the proper "
                                  "encoding")
                raise Bcfg2.Server.Plugin.PluginExecutionError(msg)
            except ValueError:
                msg = "Error in specification for %s: %s" % (entry.get('name'),
                                                             sys.exc_info()[1])
                self.logger.error(msg)
                self.logger.error("You need to specify base64 encoding for %s"
                                  % entry.get('name'))
                raise Bcfg2.Server.Plugin.PluginExecutionError(msg)
        if entry.text in ['', None]:
            entry.set('empty', 'true')

    def handle_event(self, event):
        Bcfg2.Server.Plugin.SpecificData.handle_event(self, event)
        if event.filename.endswith(".crypt"):
            if self.data is None:
                return
            # todo: let the user specify a passphrase by name
            try:
                self.data = bruteforce_decrypt(self.data)
            except EVPError:
                raise PluginExecutionError("Failed to decrypt %s" % self.name)


class HostKeyEntrySet(Bcfg2.Server.Plugin.EntrySet):
    """ EntrySet to handle all kinds of host keys """
    def __init__(self, basename, path):
        Bcfg2.Server.Plugin.EntrySet.__init__(self, basename, path, KeyData)
        self.metadata = {'owner': 'root',
                         'group': 'root',
                         'type': 'file'}
        if basename.startswith("ssh_host_key"):
            self.metadata['encoding'] = "base64"
        if basename.endswith('.pub'):
            self.metadata['mode'] = '0644'
        else:
            self.metadata['mode'] = '0600'

    def specificity_from_filename(self, fname, specific=None):
        if fname.endswith(".crypt"):
            fname = fname[0:-6]
        return Bcfg2.Server.Plugin.EntrySet.specificity_from_filename(
            self, fname, specific=specific)


class KnownHostsEntrySet(Bcfg2.Server.Plugin.EntrySet):
    """ EntrySet to handle the ssh_known_hosts file """
    def __init__(self, path):
        Bcfg2.Server.Plugin.EntrySet.__init__(self, "ssh_known_hosts", path,
                                              KeyData)
        self.metadata = {'owner': 'root',
                         'group': 'root',
                         'type': 'file',
                         'mode': '0644'}


class SSHbase(Bcfg2.Server.Plugin.Plugin,
<<<<<<< HEAD
=======
              Bcfg2.Server.Plugin.Caching,
              Bcfg2.Server.Plugin.Connector,
>>>>>>> ee11ee47
              Bcfg2.Server.Plugin.Generator,
              Bcfg2.Server.Plugin.PullTarget):
    """
       The sshbase generator manages ssh host keys (both v1 and v2)
       for hosts.  It also manages the ssh_known_hosts file. It can
       integrate host keys from other management domains and similarly
       export its keys. The repository contains files in the following
       formats:

       ssh_host_key.H_(hostname) -> the v1 host private key for
         (hostname)
       ssh_host_key.pub.H_(hostname) -> the v1 host public key
         for (hostname)
       ssh_host_(ec)(dr)sa_key.H_(hostname) -> the v2 ssh host
         private key for (hostname)
       ssh_host_(ec)(dr)sa_key.pub.H_(hostname) -> the v2 ssh host
         public key for (hostname)
       ssh_known_hosts -> the current known hosts file. this
         is regenerated each time a new key is generated.

    """
    __author__ = 'bcfg-dev@mcs.anl.gov'
    keypatterns = ["ssh_host_dsa_key",
                   "ssh_host_ecdsa_key",
                   "ssh_host_rsa_key",
                   "ssh_host_key",
                   "ssh_host_dsa_key.pub",
                   "ssh_host_ecdsa_key.pub",
                   "ssh_host_rsa_key.pub",
                   "ssh_host_key.pub"]

<<<<<<< HEAD
    options = [
        Bcfg2.Options.Option(
            cf=("sshbase", "passphrase"), dest="sshbase_passphrase",
            help="Passphrase used to encrypt generated private SSH host keys")]

    def __init__(self, core):
        Bcfg2.Server.Plugin.Plugin.__init__(self, core)
=======
    def __init__(self, core, datastore):
        Bcfg2.Server.Plugin.Plugin.__init__(self, core, datastore)
        Bcfg2.Server.Plugin.Caching.__init__(self)
        Bcfg2.Server.Plugin.Connector.__init__(self)
>>>>>>> ee11ee47
        Bcfg2.Server.Plugin.Generator.__init__(self)
        Bcfg2.Server.Plugin.PullTarget.__init__(self)
        self.ipcache = {}
        self.namecache = {}
        self.__skn = False

        # keep track of which bogus keys we've warned about, and only
        # do so once
        self.badnames = dict()

        self.fam = Bcfg2.Server.FileMonitor.get_fam()
        self.fam.AddMonitor(self.data, self)

        self.static = dict()
        self.entries = dict()
        self.Entries['Path'] = dict()

        self.entries['/etc/ssh/ssh_known_hosts'] = \
            KnownHostsEntrySet(self.data)
        self.Entries['Path']['/etc/ssh/ssh_known_hosts'] = self.build_skn
        for keypattern in self.keypatterns:
            self.entries["/etc/ssh/" + keypattern] = \
                HostKeyEntrySet(keypattern, self.data)
            self.Entries['Path']["/etc/ssh/" + keypattern] = self.build_hk
        self.cmd = Executor()

    @property
    def passphrase(self):
        """ The passphrase used to encrypt private keys """
        if HAS_CRYPTO and Bcfg2.Options.setup.sshbase_passphrase:
            return Bcfg2.Options.setup.passphrases[
                Bcfg2.Options.setup.sshbase_passphrase]
        return None

    def get_skn(self):
        """Build memory cache of the ssh known hosts file."""
        if not self.__skn:
            # if no metadata is registered yet, defer
            if len(self.core.metadata.query.all()) == 0:
                self.__skn = False
                return self.__skn

            skn = [s.data.rstrip()
                   for s in list(self.static.values())]

            mquery = self.core.metadata.query

            # build hostname cache
            names = dict()
            for cmeta in mquery.all():
                names[cmeta.hostname] = set([cmeta.hostname])
                names[cmeta.hostname].update(cmeta.aliases)
                newnames = set()
                newips = set()
                for name in names[cmeta.hostname]:
                    newnames.add(name.split('.')[0])
                    try:
                        newips.update(self.get_ipcache_entry(name)[0])
                    except PluginExecutionError:
                        continue
                names[cmeta.hostname].update(newnames)
                names[cmeta.hostname].update(cmeta.addresses)
                names[cmeta.hostname].update(newips)
                # TODO: Only perform reverse lookups on IPs if an
                # option is set.
                for ip in newips:
                    try:
                        names[cmeta.hostname].update(
                            self.get_namecache_entry(ip))
                    except socket.herror:
                        continue
                names[cmeta.hostname] = sorted(names[cmeta.hostname])

            pubkeys = [pubk for pubk in list(self.entries.keys())
                       if pubk.endswith('.pub')]
            pubkeys.sort()
            for pubkey in pubkeys:
                for entry in sorted(self.entries[pubkey].entries.values(),
                                    key=lambda e: (e.specific.hostname or
                                                   e.specific.group)):
                    specific = entry.specific
                    hostnames = []
                    if specific.hostname and specific.hostname in names:
                        hostnames = names[specific.hostname]
                    elif specific.group:
                        hostnames = list(
                            chain(
                                *[names[cmeta.hostname]
                                  for cmeta in
                                  mquery.by_groups([specific.group])]))
                    elif specific.all:
                        # a generic key for all hosts?  really?
                        hostnames = list(chain(*list(names.values())))
                    if not hostnames:
                        if specific.hostname:
                            key = specific.hostname
                            ktype = "host"
                        elif specific.group:
                            key = specific.group
                            ktype = "group"
                        else:
                            # user has added a global SSH key, but
                            # have no clients yet.  don't warn about
                            # this.
                            continue

                        if key not in self.badnames:
                            self.badnames[key] = True
                            self.logger.info("Ignoring key for unknown %s %s" %
                                             (ktype, key))
                        continue

                    skn.append("%s %s" % (','.join(hostnames),
                                          entry.data.rstrip()))

            self.__skn = "\n".join(skn) + "\n"
        return self.__skn

    def set_skn(self, value):
        """Set backing data for skn."""
        self.__skn = value
    skn = property(get_skn, set_skn)

    def HandleEvent(self, event=None):
        """Local event handler that does skn regen on pubkey change."""
        # skip events we don't care about
        action = event.code2str()
        if action == "endExist" or event.filename == self.data:
            return

        for entry in list(self.entries.values()):
            if event.filename.endswith(".crypt"):
                fname = event.filename[0:-6]
            else:
                fname = event.filename
            if entry.specific.match(fname):
                entry.handle_event(event)
                if any(event.filename.startswith(kp)
                       for kp in self.keypatterns
                       if kp.endswith(".pub")):
                    self.debug_log("New public key %s; invalidating "
                                   "ssh_known_hosts cache" % event.filename)
                    self.skn = False
                return

        if event.filename == 'info.xml':
            for entry in list(self.entries.values()):
                entry.handle_event(event)
            return

        if event.filename.endswith('.static'):
            self.logger.info("Static key %s %s; invalidating ssh_known_hosts "
                             "cache" % (event.filename, action))
            if action == "deleted" and event.filename in self.static:
                del self.static[event.filename]
                self.skn = False
            else:
                self.static[event.filename] = Bcfg2.Server.Plugin.FileBacked(
                    os.path.join(self.data, event.filename))
                self.static[event.filename].HandleEvent(event)
                self.skn = False
            return

        self.logger.warn("SSHbase: Got unknown event %s %s" %
                         (event.filename, action))

    def get_ipcache_entry(self, client):
        """Build a cache of dns results."""
        if client in self.ipcache:
            if self.ipcache[client]:
                return self.ipcache[client]
            else:
                raise PluginExecutionError("No cached IP address for %s" %
                                           client)
        else:
            # need to add entry
            try:
                ipaddr = set([info[4][0]
                              for info in socket.getaddrinfo(client, None)])
                self.ipcache[client] = (ipaddr, client)
                return (ipaddr, client)
            except socket.gaierror:
                result = self.cmd.run(["getent", "hosts", client])
                if result.success:
                    ipaddr = result.stdout.strip().split()
                    if ipaddr:
                        self.ipcache[client] = (ipaddr, client)
                        return (ipaddr, client)
                self.ipcache[client] = False
                msg = "Failed to find IP address for %s: %s" % (client,
                                                                result.error)
                self.logger.error(msg)
                raise PluginExecutionError(msg)

    def get_namecache_entry(self, cip):
        """Build a cache of name lookups from client IP addresses."""
        if cip in self.namecache:
            # lookup cached name from IP
            if self.namecache[cip]:
                return self.namecache[cip]
            else:
                raise socket.herror
        else:
            # add an entry that has not been cached
            try:
                rvlookup = socket.gethostbyaddr(cip)
                if rvlookup[0]:
                    self.namecache[cip] = [rvlookup[0]]
                else:
                    self.namecache[cip] = []
                self.namecache[cip].extend(rvlookup[1])
                return self.namecache[cip]
            except socket.herror:
                self.namecache[cip] = False
                self.logger.error("Failed to find any names associated with "
                                  "IP address %s" % cip)
                raise

    def build_skn(self, entry, metadata):
        """This function builds builds a host specific known_hosts file."""
        try:
            self.entries[entry.get('name')].bind_entry(entry, metadata)
        except Bcfg2.Server.Plugin.PluginExecutionError:
            entry.text = self.skn
            hostkeys = []
            for key in self.keypatterns:
                if key.endswith(".pub"):
                    try:
                        hostkeys.append(
                            self.entries["/etc/ssh/" +
                                         key].best_matching(metadata))
                    except Bcfg2.Server.Plugin.PluginExecutionError:
                        pass
            hostkeys.sort()
            for hostkey in hostkeys:
                entry.text += "localhost,localhost.localdomain,127.0.0.1 %s" \
                    % hostkey.data
            self.entries[entry.get('name')].bind_info_to_entry(entry, metadata)

    def build_hk(self, entry, metadata):
        """This binds host key data into entries."""
        try:
            self.entries[entry.get('name')].bind_entry(entry, metadata)
        except Bcfg2.Server.Plugin.PluginExecutionError:
            filename = entry.get('name').split('/')[-1]
            self.GenerateHostKeyPair(metadata.hostname, filename)
            # Service the FAM events queued up by the key generation
            # so the data structure entries will be available for
            # binding.
            #
            # NOTE: We wait for up to ten seconds. There is some
            # potential for race condition, because if the file
            # monitor doesn't get notified about the new key files in
            # time, those entries won't be available for binding. In
            # practice, this seems "good enough".
            tries = 0
            is_bound = False
            while not is_bound:
                if tries >= 10:
                    msg = "%s still not registered" % filename
                    self.logger.error(msg)
                    raise Bcfg2.Server.Plugin.PluginExecutionError(msg)
                self.fam.handle_events_in_interval(1)
                tries += 1
                try:
                    self.entries[entry.get('name')].bind_entry(entry, metadata)
                    is_bound = True
                except Bcfg2.Server.Plugin.PluginExecutionError:
                    print("Failed to bind %s: %s") % (
                        lxml.etree.tostring(entry),
                        sys.exc_info()[1])

    def GenerateHostKeyPair(self, client, filename):
        """Generate new host key pair for client."""
        match = re.search(r'(ssh_host_(?:((?:ecd|d|r)sa)_)?key)', filename)
        if match:
            hostkey = "%s.H_%s" % (match.group(1), client)
            if match.group(2):
                keytype = match.group(2)
            else:
                keytype = 'rsa1'
        else:
            raise PluginExecutionError("Unknown key filename: %s" % filename)

        fileloc = os.path.join(self.data, hostkey)
        publoc = os.path.join(self.data,
                              ".".join([hostkey.split('.')[0], 'pub',
                                        "H_%s" % client]))
        tempdir = tempfile.mkdtemp()
        temploc = os.path.join(tempdir, hostkey)
        cmd = ["ssh-keygen", "-q", "-f", temploc, "-N", "",
               "-t", keytype, "-C", "root@%s" % client]
        self.debug_log("SSHbase: Running: %s" % " ".join(cmd))
        result = self.cmd.run(cmd)
        if not result.success:
            raise PluginExecutionError("SSHbase: Error running ssh-keygen: %s"
                                       % result.error)

        if self.passphrase:
            self.debug_log("SSHbase: Encrypting private key for %s" % fileloc)
            try:
                data = ssl_encrypt(open(temploc).read(), self.passphrase)
            except IOError:
                raise PluginExecutionError("Unable to read temporary SSH key: "
                                           "%s" % sys.exc_info()[1])
            except EVPError:
                raise PluginExecutionError("Unable to encrypt SSH key: %s" %
                                           sys.exc_info()[1])
            try:
                open("%s.crypt" % fileloc, "wb").write(data)
            except IOError:
                raise PluginExecutionError("Unable to write encrypted SSH "
                                           "key: %s" % sys.exc_info()[1])

        try:
            if not self.passphrase:
                shutil.copy(temploc, fileloc)
            shutil.copy("%s.pub" % temploc, publoc)
        except IOError:
            raise PluginExecutionError("Unable to copy temporary SSH key: %s" %
                                       sys.exc_info()[1])

        try:
            os.unlink(temploc)
            os.unlink("%s.pub" % temploc)
            os.rmdir(tempdir)
        except OSError:
            err = sys.exc_info()[1]
            raise PluginExecutionError("Failed to unlink temporary ssh keys: "
                                       "%s" % err)

    def AcceptChoices(self, _, metadata):
        return [Bcfg2.Server.Plugin.Specificity(hostname=metadata.hostname)]

    def AcceptPullData(self, specific, entry, log):
        """Per-plugin bcfg2-admin pull support."""
        # specific will always be host specific
        filename = os.path.join(self.data,
                                "%s.H_%s" % (entry['name'].split('/')[-1],
                                             specific.hostname))
        try:
            open(filename, 'w').write(entry['text'])
            if log:
                print("Wrote file %s" % filename)
        except KeyError:
            self.logger.error("Failed to pull %s. This file does not "
                              "currently exist on the client" %
                              entry.get('name'))

    def get_additional_data(self, metadata):
        data = dict()
        for key in self.keypatterns:
            if key.endswith(".pub"):
                try:
                    keyfile = "/etc/ssh/" + key
                    entry = self.entries[keyfile].best_matching(metadata)
                    data[key] = entry.data
                except Bcfg2.Server.Plugin.PluginExecutionError:
                    pass
        return data<|MERGE_RESOLUTION|>--- conflicted
+++ resolved
@@ -103,11 +103,7 @@
 
 
 class SSHbase(Bcfg2.Server.Plugin.Plugin,
-<<<<<<< HEAD
-=======
-              Bcfg2.Server.Plugin.Caching,
               Bcfg2.Server.Plugin.Connector,
->>>>>>> ee11ee47
               Bcfg2.Server.Plugin.Generator,
               Bcfg2.Server.Plugin.PullTarget):
     """
@@ -139,7 +135,6 @@
                    "ssh_host_rsa_key.pub",
                    "ssh_host_key.pub"]
 
-<<<<<<< HEAD
     options = [
         Bcfg2.Options.Option(
             cf=("sshbase", "passphrase"), dest="sshbase_passphrase",
@@ -147,12 +142,7 @@
 
     def __init__(self, core):
         Bcfg2.Server.Plugin.Plugin.__init__(self, core)
-=======
-    def __init__(self, core, datastore):
-        Bcfg2.Server.Plugin.Plugin.__init__(self, core, datastore)
-        Bcfg2.Server.Plugin.Caching.__init__(self)
         Bcfg2.Server.Plugin.Connector.__init__(self)
->>>>>>> ee11ee47
         Bcfg2.Server.Plugin.Generator.__init__(self)
         Bcfg2.Server.Plugin.PullTarget.__init__(self)
         self.ipcache = {}
