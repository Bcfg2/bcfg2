--- conflicted
+++ resolved
@@ -26,84 +26,7 @@
 
 MEDIA_URL = '/site_media/'
 
-<<<<<<< HEAD
-
-def _default_config():
-    """ get the default config file.  returns /etc/bcfg2-web.conf,
-    UNLESS /etc/bcfg2.conf exists AND /etc/bcfg2-web.conf does not
-    exist. """
-    setup = Bcfg2.Options.get_option_parser()
-    setup.add_option("configfile", Bcfg2.Options.CFILE)
-    setup.add_option("web_configfile", Bcfg2.Options.WEB_CFILE)
-    setup.reparse(argv=sys.argv[1:], do_getopt=False)
-    if (not os.path.exists(setup['web_configfile']) and
-        os.path.exists(setup['configfile'])):
-        return setup['configfile']
-    else:
-        return setup['web_configfile']
-
-DEFAULT_CONFIG = _default_config()
-
-
-def read_config(cfile=DEFAULT_CONFIG, repo=None):
-    """ read the config file and set django settings based on it """
-    # pylint: disable=W0602,W0603
-    global DATABASE_ENGINE, DATABASE_NAME, DATABASE_USER, DATABASE_PASSWORD, \
-        DATABASE_HOST, DATABASE_PORT, DATABASE_OPTIONS, DATABASE_SCHEMA, \
-        DEBUG, TEMPLATE_DEBUG, TIME_ZONE, MEDIA_URL
-    # pylint: enable=W0602,W0603
-
-    if not os.path.exists(cfile) and os.path.exists(DEFAULT_CONFIG):
-        print("%s does not exist, using %s for database configuration" %
-              (cfile, DEFAULT_CONFIG))
-        cfile = DEFAULT_CONFIG
-
-    # when setting a different config file, it has to be set in either
-    # sys.argv or in the OptionSet() constructor AS WELL AS the argv
-    # that's passed to setup.parse()
-    argv = [Bcfg2.Options.CFILE.cmd, cfile,
-            Bcfg2.Options.WEB_CFILE.cmd, cfile]
-    setup = Bcfg2.Options.get_option_parser()
-    setup.add_options(Bcfg2.Options.DATABASE_COMMON_OPTIONS)
-    setup.add_option("repo", Bcfg2.Options.SERVER_REPOSITORY)
-    setup.reparse(argv=argv)
-
-    if repo is None:
-        repo = setup['repo']
-
-    DATABASES['default'] = \
-        dict(ENGINE="django.db.backends.%s" % setup['db_engine'],
-             NAME=setup['db_name'],
-             USER=setup['db_user'],
-             PASSWORD=setup['db_password'],
-             HOST=setup['db_host'],
-             PORT=setup['db_port'],
-             OPTIONS=setup['db_options'],
-             SCHEMA=setup['db_schema'])
-
-    # dropping the version check.  This was added in 1.1.2
-    TIME_ZONE = setup['time_zone']
-
-    DEBUG = setup['django_debug']
-    TEMPLATE_DEBUG = DEBUG
-    if DEBUG:
-        print("Warning: Setting web_debug to True causes extraordinary memory "
-              "leaks.  Only use this setting if you know what you're doing.")
-
-    if setup['web_prefix']:
-        MEDIA_URL = setup['web_prefix'].rstrip('/') + MEDIA_URL
-    else:
-        MEDIA_URL = '/site_media/'
-
-# initialize settings from /etc/bcfg2-web.conf or /etc/bcfg2.conf, or
-# set up basic defaults.  this lets manage.py work in all cases
-read_config()
-
-ADMINS = (('Root', 'root'))
-MANAGERS = ADMINS
-=======
 MANAGERS = ADMINS = (('Root', 'root'))
->>>>>>> cd14868d
 
 # Language code for this installation. All choices can be found here:
 # http://www.w3.org/TR/REC-html40/struct/dirlang.html#langcodes
@@ -197,7 +120,9 @@
              USER=Bcfg2.Options.setup.db_user,
              PASSWORD=Bcfg2.Options.setup.db_password,
              HOST=Bcfg2.Options.setup.db_host,
-             PORT=Bcfg2.Options.setup.db_port)
+             PORT=Bcfg2.Options.setup.db_port,
+             OPTIONS=Bcfg2.Options.setup.db_opts,
+             SCHEMA=Bcfg2.Options.setup.db_schema)
 
     TIME_ZONE = Bcfg2.Options.setup.timezone
 
@@ -211,6 +136,8 @@
 
 
 class _OptionContainer(object):
+    """ Container for options loaded at import-time to configure
+    databases """
     options = [
         Bcfg2.Options.Common.repository,
         Bcfg2.Options.PathOption(
@@ -234,6 +161,12 @@
         Bcfg2.Options.Option(
             cf=('database', 'port'), help='Database port', dest='db_port'),
         Bcfg2.Options.Option(
+            cf=('database', 'schema'), help='Database schema',
+            dest='db_schema'),
+        Bcfg2.Options.Option(
+            cf=('database', 'options'), help='Database options',
+            dest='db_opts', type=Bcfg2.Options.Types.comma_dict),
+        Bcfg2.Options.Option(
             cf=('reporting', 'timezone'), help='Django timezone'),
         Bcfg2.Options.BooleanOption(
             cf=('reporting', 'web_debug'), help='Django debug'),
