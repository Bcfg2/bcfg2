#!/usr/bin/env python
""" helper for encrypting/decrypting Cfg and Properties files """

import sys
<<<<<<< HEAD
import copy
import select
import logging
import lxml.etree
import Bcfg2.Logger
import Bcfg2.Options
from Bcfg2.Server import XMLParser
from Bcfg2.Compat import input  # pylint: disable=W0622
try:
    import Bcfg2.Server.Encryption
except ImportError:
    print("Could not import %s. Is M2Crypto installed?" % sys.exc_info()[1])
    raise SystemExit(1)


class PassphraseError(Exception):
    """ Exception raised when there's a problem determining the
    passphrase to encrypt or decrypt with """


class CryptoTool(object):
    """ Generic decryption/encryption interface base object """
    def __init__(self, filename, setup):
        self.setup = setup
        self.logger = logging.getLogger(self.__class__.__name__)
        self.passphrases = Bcfg2.Server.Encryption.get_passphrases(self.setup)

        self.filename = filename
        try:
            self.data = open(self.filename).read()
        except IOError:
            err = sys.exc_info()[1]
            self.logger.error("Error reading %s, skipping: %s" % (filename,
                                                                  err))
            return False

        self.pname, self.passphrase = self._get_passphrase()

    def _get_passphrase(self):
        """ get the passphrase for the current file """
        if (not self.setup.cfp.has_section(
            Bcfg2.Server.Encryption.CFG_SECTION) or
                len(Bcfg2.Server.Encryption.get_passphrases(self.setup)) == 0):
            raise PassphraseError("No passphrases available in %s" %
                                  self.setup['configfile'])

        pname = None
        if self.setup['passphrase']:
            pname = self.setup['passphrase']

        if pname:
            if self.setup.cfp.has_option(Bcfg2.Server.Encryption.CFG_SECTION,
                                         pname):
                passphrase = self.setup.cfp.get(
                    Bcfg2.Server.Encryption.CFG_SECTION, pname)
                self.logger.debug("Using passphrase %s specified on command "
                                  "line" % pname)
                return (pname, passphrase)
            else:
                raise PassphraseError("Could not find passphrase %s in %s" %
                                      (pname, self.setup['configfile']))
        else:
            pnames = Bcfg2.Server.Encryption.get_passphrases()
            if len(pnames) == 1:
                pname = pnames.keys()[0]
                passphrase = pnames[pname]
                self.logger.info("Using passphrase %s" % pname)
                return (pname, passphrase)
            elif len(pnames) > 1:
                return (None, None)
        raise PassphraseError("No passphrase could be determined")

    def get_destination_filename(self, original_filename):
        """ Get the filename where data should be written """
        return original_filename

    def write(self, data):
        """ write data to disk """
        new_fname = self.get_destination_filename(self.filename)
        try:
            self._write(new_fname, data)
            self.logger.info("Wrote data to %s" % new_fname)
            return True
        except IOError:
            err = sys.exc_info()[1]
            self.logger.error("Error writing data from %s to %s: %s" %
                              (self.filename, new_fname, err))
            return False

    def _write(self, filename, data):
        """ Perform the actual write of data.  This is separate from
        :func:`CryptoTool.write` so it can be easily
        overridden. """
        open(filename, "wb").write(data)


class Decryptor(CryptoTool):
    """ Decryptor interface """
    def decrypt(self):
        """ decrypt the file, returning the encrypted data """
        raise NotImplementedError


class Encryptor(CryptoTool):
    """ encryptor interface """
    def encrypt(self):
        """ encrypt the file, returning the encrypted data """
        raise NotImplementedError


class CfgEncryptor(Encryptor):
    """ encryptor class for Cfg files """

    def __init__(self, filename, setup):
        Encryptor.__init__(self, filename, setup)
        if self.passphrase is None:
            raise PassphraseError("Multiple passphrases found in %s, "
                                  "specify one on the command line with -p" %
                                  self.setup['configfile'])

    def encrypt(self):
        return Bcfg2.Server.Encryption.ssl_encrypt(
            self.data, self.passphrase,
            Bcfg2.Server.Encryption.get_algorithm(self.setup))

    def get_destination_filename(self, original_filename):
        return original_filename + ".crypt"


class CfgDecryptor(Decryptor):
    """ Decrypt Cfg files """

    def decrypt(self):
        """ decrypt the given file, returning the plaintext data """
        if self.passphrase:
            try:
                return Bcfg2.Server.Encryption.ssl_decrypt(
                    self.data, self.passphrase,
                    Bcfg2.Server.Encryption.get_algorithm(self.setup))
            except Bcfg2.Server.Encryption.EVPError:
                self.logger.info("Could not decrypt %s with the "
                                 "specified passphrase" % self.filename)
                return False
            except:
                err = sys.exc_info()[1]
                self.logger.error("Error decrypting %s: %s" %
                                  (self.filename, err))
                return False
        else:  # no passphrase given, brute force
            try:
                return Bcfg2.Server.Encryption.bruteforce_decrypt(
                    self.data, passphrases=self.passphrases.values(),
                    algorithm=Bcfg2.Server.Encryption.get_algorithm(
                        self.setup))
            except Bcfg2.Server.Encryption.EVPError:
                self.logger.info("Could not decrypt %s with any passphrase" %
                                 self.filename)
                return False

    def get_destination_filename(self, original_filename):
        if original_filename.endswith(".crypt"):
            return original_filename[:-6]
        else:
            return Decryptor.get_plaintext_filename(self, original_filename)


class PropertiesCryptoMixin(object):
    """ Mixin to provide some common methods for Properties crypto """
    default_xpath = '//*'

    def _get_elements(self, xdata):
        """ Get the list of elements to encrypt or decrypt """
        if self.setup['xpath']:
            elements = xdata.xpath(self.setup['xpath'])
            if not elements:
                self.logger.warning("XPath expression %s matched no "
                                    "elements" % self.setup['xpath'])
        else:
            elements = xdata.xpath(self.default_xpath)
            if not elements:
                elements = list(xdata.getiterator(tag=lxml.etree.Element))

        # filter out elements without text data
        for el in elements[:]:
            if not el.text:
                elements.remove(el)

        if self.setup['interactive']:
            for element in elements[:]:
                if len(element):
                    elt = copy.copy(element)
                    for child in elt.iterchildren():
                        elt.remove(child)
                else:
                    elt = element
                print(lxml.etree.tostring(
                    elt,
                    xml_declaration=False).decode("UTF-8").strip())
                # flush input buffer
                while len(select.select([sys.stdin.fileno()], [], [],
                                        0.0)[0]) > 0:
                    os.read(sys.stdin.fileno(), 4096)
                ans = input("Encrypt this element? [y/N] ")
                if not ans.lower().startswith("y"):
                    elements.remove(element)
        return elements

    def _get_element_passphrase(self, element):
        """ Get the passphrase to use to encrypt or decrypt a given
        element """
        pname = element.get("encrypted")
        if pname in self.passphrases:
            passphrase = self.passphrases[pname]
        elif self.passphrase:
            if pname:
                self.logger.warning("Passphrase %s not found in %s, "
                                    "using passphrase given on command line"
                                    % (pname, self.setup['configfile']))
            passphrase = self.passphrase
            pname = self.pname
        else:
            raise PassphraseError("Multiple passphrases found in %s, "
                                  "specify one on the command line with -p" %
                                  self.setup['configfile'])
        return (pname, passphrase)

    def _write(self, filename, data):
        """ Write the data """
        data.getroottree().write(filename,
                                 xml_declaration=False,
                                 pretty_print=True)


class PropertiesEncryptor(Encryptor, PropertiesCryptoMixin):
    """ encryptor class for Properties files """

    def encrypt(self):
        xdata = lxml.etree.XML(self.data, parser=XMLParser)
        for elt in self._get_elements(xdata):
            try:
                pname, passphrase = self._get_element_passphrase(elt)
            except PassphraseError:
                self.logger.error(str(sys.exc_info()[1]))
                return False
            elt.text = Bcfg2.Server.Encryption.ssl_encrypt(
                elt.text, passphrase,
                Bcfg2.Server.Encryption.get_algorithm(self.setup)).strip()
            elt.set("encrypted", pname)
        return xdata

    def _write(self, filename, data):
        PropertiesCryptoMixin._write(self, filename, data)


class PropertiesDecryptor(Decryptor, PropertiesCryptoMixin):
    """ decryptor class for Properties files """
    default_xpath = '//*[@encrypted]'

    def decrypt(self):
        xdata = lxml.etree.XML(self.data, parser=XMLParser)
        for elt in self._get_elements(xdata):
            try:
                pname, passphrase = self._get_element_passphrase(elt)
            except PassphraseError:
                self.logger.error(str(sys.exc_info()[1]))
                return False
            decrypted = Bcfg2.Server.Encryption.ssl_decrypt(
                elt.text, passphrase,
                Bcfg2.Server.Encryption.get_algorithm(self.setup)).strip()
            try:
                elt.text = decrypted.encode('ascii', 'xmlcharrefreplace')
                elt.set("encrypted", pname)
            except UnicodeDecodeError:
                # we managed to decrypt the value, but it contains
                # content that can't even be encoded into xml
                # entities.  what probably happened here is that we
                # coincidentally could decrypt a value encrypted with
                # a different key, and wound up with gibberish.
                self.logger.warning("Decrypted %s to gibberish, skipping" %
                                    elt.tag)
        return xdata

    def _write(self, filename, data):
        PropertiesCryptoMixin._write(self, filename, data)


def main():  # pylint: disable=R0912,R0915
    optinfo = dict(interactive=Bcfg2.Options.INTERACTIVE)
    optinfo.update(Bcfg2.Options.CRYPT_OPTIONS)
    optinfo.update(Bcfg2.Options.CLI_COMMON_OPTIONS)
    setup = Bcfg2.Options.load_option_parser(optinfo)
    setup.hm = "     bcfg2-crypt [options] <filename>\nOptions:\n%s" % \
        setup.buildHelpMessage()
    setup.parse()

    if not setup['args']:
        print(setup.hm)
        raise SystemExit(1)

    log_args = dict(to_syslog=setup['syslog'], to_console=logging.WARNING)
    if setup['verbose']:
        log_args['to_console'] = logging.DEBUG
    Bcfg2.Logger.setup_logging('bcfg2-crypt', **log_args)
    logger = logging.getLogger('bcfg2-crypt')

    if setup['decrypt']:
        if setup['encrypt']:
            logger.error("You cannot specify both --encrypt and --decrypt")
            raise SystemExit(1)
        elif setup['remove']:
            logger.error("--remove cannot be used with --decrypt, ignoring")
            setup['remove'] = Bcfg2.Options.CRYPT_REMOVE.default
        elif setup['interactive']:
            logger.error("Cannot decrypt interactively")
            setup['interactive'] = False

    if setup['cfg']:
        if setup['properties']:
            logger.error("You cannot specify both --cfg and --properties")
            raise SystemExit(1)
        if setup['xpath']:
            logger.error("Specifying --xpath with --cfg is nonsensical, "
                         "ignoring --xpath")
            setup['xpath'] = Bcfg2.Options.CRYPT_XPATH.default
        if setup['interactive']:
            logger.error("You cannot use interactive mode with --cfg, "
                         "ignoring -I")
            setup['interactive'] = False
    elif setup['properties']:
        if setup['remove']:
            logger.error("--remove cannot be used with --properties, ignoring")
            setup['remove'] = Bcfg2.Options.CRYPT_REMOVE.default

    for fname in setup['args']:
        if not os.path.exists(fname):
            logger.error("%s does not exist, skipping" % fname)
            continue

        # figure out if we need to encrypt this as a Properties file
        # or as a Cfg file
        props = False
        if setup['properties']:
            props = True
        elif setup['cfg']:
            props = False
        elif fname.endswith(".xml"):
            try:
                xroot = lxml.etree.parse(fname).getroot()
                if xroot.tag == "Properties":
                    props = True
                else:
                    props = False
            except IOError:
                err = sys.exc_info()[1]
                logger.error("Error reading %s, skipping: %s" % (fname, err))
                continue
            except lxml.etree.XMLSyntaxError:
                props = False
        else:
            props = False

        if props:
            if setup['remove']:
                logger.info("Cannot use --remove with Properties file %s, "
                            "ignoring for this file" % fname)
            tools = (PropertiesEncryptor, PropertiesDecryptor)
        else:
            if setup['xpath']:
                logger.info("Cannot use xpath with Cfg file %s, ignoring "
                            "xpath for this file" % fname)
            if setup['interactive']:
                logger.info("Cannot use interactive mode with Cfg file %s, "
                            "ignoring -I for this file" % fname)
            tools = (CfgEncryptor, CfgDecryptor)

        data = None
        mode = None
        if setup['encrypt']:
            try:
                tool = tools[0](fname, setup)
            except PassphraseError:
                logger.error(str(sys.exc_info()[1]))
                return 2
            mode = "encrypt"
        elif setup['decrypt']:
            try:
                tool = tools[1](fname, setup)
            except PassphraseError:
                logger.error(str(sys.exc_info()[1]))
                return 2
            mode = "decrypt"
        else:
            logger.info("Neither --encrypt nor --decrypt specified, "
                        "determining mode")
            try:
                tool = tools[1](fname, setup)
            except PassphraseError:
                logger.error(str(sys.exc_info()[1]))
                return 2

            try:
                data = tool.decrypt()
                mode = "decrypt"
            except:  # pylint: disable=W0702
                pass
            if data is False:
                data = None
                logger.info("Failed to decrypt %s, trying encryption" % fname)
                try:
                    tool = tools[0](fname, setup)
                except PassphraseError:
                    logger.error(str(sys.exc_info()[1]))
                    return 2
                mode = "encrypt"

        if data is None:
            data = getattr(tool, mode)()
        if not data:
            logger.error("Failed to %s %s, skipping" % (mode, fname))
            continue
        if setup['crypt_stdout']:
            if len(setup['args']) > 1:
                print("----- %s -----" % fname)
            print(data)
            if len(setup['args']) > 1:
                print("")
        else:
            tool.write(data)

        if (setup['remove'] and
                tool.get_destination_filename(fname) != fname):
            try:
                os.unlink(fname)
            except IOError:
                err = sys.exc_info()[1]
                logger.error("Error removing %s: %s" % (fname, err))
                continue
=======
from Bcfg2.Server.Encryption import CLI
>>>>>>> cd14868d

if __name__ == '__main__':
    sys.exit(CLI().run())<|MERGE_RESOLUTION|>--- conflicted
+++ resolved
@@ -2,447 +2,7 @@
 """ helper for encrypting/decrypting Cfg and Properties files """
 
 import sys
-<<<<<<< HEAD
-import copy
-import select
-import logging
-import lxml.etree
-import Bcfg2.Logger
-import Bcfg2.Options
-from Bcfg2.Server import XMLParser
-from Bcfg2.Compat import input  # pylint: disable=W0622
-try:
-    import Bcfg2.Server.Encryption
-except ImportError:
-    print("Could not import %s. Is M2Crypto installed?" % sys.exc_info()[1])
-    raise SystemExit(1)
-
-
-class PassphraseError(Exception):
-    """ Exception raised when there's a problem determining the
-    passphrase to encrypt or decrypt with """
-
-
-class CryptoTool(object):
-    """ Generic decryption/encryption interface base object """
-    def __init__(self, filename, setup):
-        self.setup = setup
-        self.logger = logging.getLogger(self.__class__.__name__)
-        self.passphrases = Bcfg2.Server.Encryption.get_passphrases(self.setup)
-
-        self.filename = filename
-        try:
-            self.data = open(self.filename).read()
-        except IOError:
-            err = sys.exc_info()[1]
-            self.logger.error("Error reading %s, skipping: %s" % (filename,
-                                                                  err))
-            return False
-
-        self.pname, self.passphrase = self._get_passphrase()
-
-    def _get_passphrase(self):
-        """ get the passphrase for the current file """
-        if (not self.setup.cfp.has_section(
-            Bcfg2.Server.Encryption.CFG_SECTION) or
-                len(Bcfg2.Server.Encryption.get_passphrases(self.setup)) == 0):
-            raise PassphraseError("No passphrases available in %s" %
-                                  self.setup['configfile'])
-
-        pname = None
-        if self.setup['passphrase']:
-            pname = self.setup['passphrase']
-
-        if pname:
-            if self.setup.cfp.has_option(Bcfg2.Server.Encryption.CFG_SECTION,
-                                         pname):
-                passphrase = self.setup.cfp.get(
-                    Bcfg2.Server.Encryption.CFG_SECTION, pname)
-                self.logger.debug("Using passphrase %s specified on command "
-                                  "line" % pname)
-                return (pname, passphrase)
-            else:
-                raise PassphraseError("Could not find passphrase %s in %s" %
-                                      (pname, self.setup['configfile']))
-        else:
-            pnames = Bcfg2.Server.Encryption.get_passphrases()
-            if len(pnames) == 1:
-                pname = pnames.keys()[0]
-                passphrase = pnames[pname]
-                self.logger.info("Using passphrase %s" % pname)
-                return (pname, passphrase)
-            elif len(pnames) > 1:
-                return (None, None)
-        raise PassphraseError("No passphrase could be determined")
-
-    def get_destination_filename(self, original_filename):
-        """ Get the filename where data should be written """
-        return original_filename
-
-    def write(self, data):
-        """ write data to disk """
-        new_fname = self.get_destination_filename(self.filename)
-        try:
-            self._write(new_fname, data)
-            self.logger.info("Wrote data to %s" % new_fname)
-            return True
-        except IOError:
-            err = sys.exc_info()[1]
-            self.logger.error("Error writing data from %s to %s: %s" %
-                              (self.filename, new_fname, err))
-            return False
-
-    def _write(self, filename, data):
-        """ Perform the actual write of data.  This is separate from
-        :func:`CryptoTool.write` so it can be easily
-        overridden. """
-        open(filename, "wb").write(data)
-
-
-class Decryptor(CryptoTool):
-    """ Decryptor interface """
-    def decrypt(self):
-        """ decrypt the file, returning the encrypted data """
-        raise NotImplementedError
-
-
-class Encryptor(CryptoTool):
-    """ encryptor interface """
-    def encrypt(self):
-        """ encrypt the file, returning the encrypted data """
-        raise NotImplementedError
-
-
-class CfgEncryptor(Encryptor):
-    """ encryptor class for Cfg files """
-
-    def __init__(self, filename, setup):
-        Encryptor.__init__(self, filename, setup)
-        if self.passphrase is None:
-            raise PassphraseError("Multiple passphrases found in %s, "
-                                  "specify one on the command line with -p" %
-                                  self.setup['configfile'])
-
-    def encrypt(self):
-        return Bcfg2.Server.Encryption.ssl_encrypt(
-            self.data, self.passphrase,
-            Bcfg2.Server.Encryption.get_algorithm(self.setup))
-
-    def get_destination_filename(self, original_filename):
-        return original_filename + ".crypt"
-
-
-class CfgDecryptor(Decryptor):
-    """ Decrypt Cfg files """
-
-    def decrypt(self):
-        """ decrypt the given file, returning the plaintext data """
-        if self.passphrase:
-            try:
-                return Bcfg2.Server.Encryption.ssl_decrypt(
-                    self.data, self.passphrase,
-                    Bcfg2.Server.Encryption.get_algorithm(self.setup))
-            except Bcfg2.Server.Encryption.EVPError:
-                self.logger.info("Could not decrypt %s with the "
-                                 "specified passphrase" % self.filename)
-                return False
-            except:
-                err = sys.exc_info()[1]
-                self.logger.error("Error decrypting %s: %s" %
-                                  (self.filename, err))
-                return False
-        else:  # no passphrase given, brute force
-            try:
-                return Bcfg2.Server.Encryption.bruteforce_decrypt(
-                    self.data, passphrases=self.passphrases.values(),
-                    algorithm=Bcfg2.Server.Encryption.get_algorithm(
-                        self.setup))
-            except Bcfg2.Server.Encryption.EVPError:
-                self.logger.info("Could not decrypt %s with any passphrase" %
-                                 self.filename)
-                return False
-
-    def get_destination_filename(self, original_filename):
-        if original_filename.endswith(".crypt"):
-            return original_filename[:-6]
-        else:
-            return Decryptor.get_plaintext_filename(self, original_filename)
-
-
-class PropertiesCryptoMixin(object):
-    """ Mixin to provide some common methods for Properties crypto """
-    default_xpath = '//*'
-
-    def _get_elements(self, xdata):
-        """ Get the list of elements to encrypt or decrypt """
-        if self.setup['xpath']:
-            elements = xdata.xpath(self.setup['xpath'])
-            if not elements:
-                self.logger.warning("XPath expression %s matched no "
-                                    "elements" % self.setup['xpath'])
-        else:
-            elements = xdata.xpath(self.default_xpath)
-            if not elements:
-                elements = list(xdata.getiterator(tag=lxml.etree.Element))
-
-        # filter out elements without text data
-        for el in elements[:]:
-            if not el.text:
-                elements.remove(el)
-
-        if self.setup['interactive']:
-            for element in elements[:]:
-                if len(element):
-                    elt = copy.copy(element)
-                    for child in elt.iterchildren():
-                        elt.remove(child)
-                else:
-                    elt = element
-                print(lxml.etree.tostring(
-                    elt,
-                    xml_declaration=False).decode("UTF-8").strip())
-                # flush input buffer
-                while len(select.select([sys.stdin.fileno()], [], [],
-                                        0.0)[0]) > 0:
-                    os.read(sys.stdin.fileno(), 4096)
-                ans = input("Encrypt this element? [y/N] ")
-                if not ans.lower().startswith("y"):
-                    elements.remove(element)
-        return elements
-
-    def _get_element_passphrase(self, element):
-        """ Get the passphrase to use to encrypt or decrypt a given
-        element """
-        pname = element.get("encrypted")
-        if pname in self.passphrases:
-            passphrase = self.passphrases[pname]
-        elif self.passphrase:
-            if pname:
-                self.logger.warning("Passphrase %s not found in %s, "
-                                    "using passphrase given on command line"
-                                    % (pname, self.setup['configfile']))
-            passphrase = self.passphrase
-            pname = self.pname
-        else:
-            raise PassphraseError("Multiple passphrases found in %s, "
-                                  "specify one on the command line with -p" %
-                                  self.setup['configfile'])
-        return (pname, passphrase)
-
-    def _write(self, filename, data):
-        """ Write the data """
-        data.getroottree().write(filename,
-                                 xml_declaration=False,
-                                 pretty_print=True)
-
-
-class PropertiesEncryptor(Encryptor, PropertiesCryptoMixin):
-    """ encryptor class for Properties files """
-
-    def encrypt(self):
-        xdata = lxml.etree.XML(self.data, parser=XMLParser)
-        for elt in self._get_elements(xdata):
-            try:
-                pname, passphrase = self._get_element_passphrase(elt)
-            except PassphraseError:
-                self.logger.error(str(sys.exc_info()[1]))
-                return False
-            elt.text = Bcfg2.Server.Encryption.ssl_encrypt(
-                elt.text, passphrase,
-                Bcfg2.Server.Encryption.get_algorithm(self.setup)).strip()
-            elt.set("encrypted", pname)
-        return xdata
-
-    def _write(self, filename, data):
-        PropertiesCryptoMixin._write(self, filename, data)
-
-
-class PropertiesDecryptor(Decryptor, PropertiesCryptoMixin):
-    """ decryptor class for Properties files """
-    default_xpath = '//*[@encrypted]'
-
-    def decrypt(self):
-        xdata = lxml.etree.XML(self.data, parser=XMLParser)
-        for elt in self._get_elements(xdata):
-            try:
-                pname, passphrase = self._get_element_passphrase(elt)
-            except PassphraseError:
-                self.logger.error(str(sys.exc_info()[1]))
-                return False
-            decrypted = Bcfg2.Server.Encryption.ssl_decrypt(
-                elt.text, passphrase,
-                Bcfg2.Server.Encryption.get_algorithm(self.setup)).strip()
-            try:
-                elt.text = decrypted.encode('ascii', 'xmlcharrefreplace')
-                elt.set("encrypted", pname)
-            except UnicodeDecodeError:
-                # we managed to decrypt the value, but it contains
-                # content that can't even be encoded into xml
-                # entities.  what probably happened here is that we
-                # coincidentally could decrypt a value encrypted with
-                # a different key, and wound up with gibberish.
-                self.logger.warning("Decrypted %s to gibberish, skipping" %
-                                    elt.tag)
-        return xdata
-
-    def _write(self, filename, data):
-        PropertiesCryptoMixin._write(self, filename, data)
-
-
-def main():  # pylint: disable=R0912,R0915
-    optinfo = dict(interactive=Bcfg2.Options.INTERACTIVE)
-    optinfo.update(Bcfg2.Options.CRYPT_OPTIONS)
-    optinfo.update(Bcfg2.Options.CLI_COMMON_OPTIONS)
-    setup = Bcfg2.Options.load_option_parser(optinfo)
-    setup.hm = "     bcfg2-crypt [options] <filename>\nOptions:\n%s" % \
-        setup.buildHelpMessage()
-    setup.parse()
-
-    if not setup['args']:
-        print(setup.hm)
-        raise SystemExit(1)
-
-    log_args = dict(to_syslog=setup['syslog'], to_console=logging.WARNING)
-    if setup['verbose']:
-        log_args['to_console'] = logging.DEBUG
-    Bcfg2.Logger.setup_logging('bcfg2-crypt', **log_args)
-    logger = logging.getLogger('bcfg2-crypt')
-
-    if setup['decrypt']:
-        if setup['encrypt']:
-            logger.error("You cannot specify both --encrypt and --decrypt")
-            raise SystemExit(1)
-        elif setup['remove']:
-            logger.error("--remove cannot be used with --decrypt, ignoring")
-            setup['remove'] = Bcfg2.Options.CRYPT_REMOVE.default
-        elif setup['interactive']:
-            logger.error("Cannot decrypt interactively")
-            setup['interactive'] = False
-
-    if setup['cfg']:
-        if setup['properties']:
-            logger.error("You cannot specify both --cfg and --properties")
-            raise SystemExit(1)
-        if setup['xpath']:
-            logger.error("Specifying --xpath with --cfg is nonsensical, "
-                         "ignoring --xpath")
-            setup['xpath'] = Bcfg2.Options.CRYPT_XPATH.default
-        if setup['interactive']:
-            logger.error("You cannot use interactive mode with --cfg, "
-                         "ignoring -I")
-            setup['interactive'] = False
-    elif setup['properties']:
-        if setup['remove']:
-            logger.error("--remove cannot be used with --properties, ignoring")
-            setup['remove'] = Bcfg2.Options.CRYPT_REMOVE.default
-
-    for fname in setup['args']:
-        if not os.path.exists(fname):
-            logger.error("%s does not exist, skipping" % fname)
-            continue
-
-        # figure out if we need to encrypt this as a Properties file
-        # or as a Cfg file
-        props = False
-        if setup['properties']:
-            props = True
-        elif setup['cfg']:
-            props = False
-        elif fname.endswith(".xml"):
-            try:
-                xroot = lxml.etree.parse(fname).getroot()
-                if xroot.tag == "Properties":
-                    props = True
-                else:
-                    props = False
-            except IOError:
-                err = sys.exc_info()[1]
-                logger.error("Error reading %s, skipping: %s" % (fname, err))
-                continue
-            except lxml.etree.XMLSyntaxError:
-                props = False
-        else:
-            props = False
-
-        if props:
-            if setup['remove']:
-                logger.info("Cannot use --remove with Properties file %s, "
-                            "ignoring for this file" % fname)
-            tools = (PropertiesEncryptor, PropertiesDecryptor)
-        else:
-            if setup['xpath']:
-                logger.info("Cannot use xpath with Cfg file %s, ignoring "
-                            "xpath for this file" % fname)
-            if setup['interactive']:
-                logger.info("Cannot use interactive mode with Cfg file %s, "
-                            "ignoring -I for this file" % fname)
-            tools = (CfgEncryptor, CfgDecryptor)
-
-        data = None
-        mode = None
-        if setup['encrypt']:
-            try:
-                tool = tools[0](fname, setup)
-            except PassphraseError:
-                logger.error(str(sys.exc_info()[1]))
-                return 2
-            mode = "encrypt"
-        elif setup['decrypt']:
-            try:
-                tool = tools[1](fname, setup)
-            except PassphraseError:
-                logger.error(str(sys.exc_info()[1]))
-                return 2
-            mode = "decrypt"
-        else:
-            logger.info("Neither --encrypt nor --decrypt specified, "
-                        "determining mode")
-            try:
-                tool = tools[1](fname, setup)
-            except PassphraseError:
-                logger.error(str(sys.exc_info()[1]))
-                return 2
-
-            try:
-                data = tool.decrypt()
-                mode = "decrypt"
-            except:  # pylint: disable=W0702
-                pass
-            if data is False:
-                data = None
-                logger.info("Failed to decrypt %s, trying encryption" % fname)
-                try:
-                    tool = tools[0](fname, setup)
-                except PassphraseError:
-                    logger.error(str(sys.exc_info()[1]))
-                    return 2
-                mode = "encrypt"
-
-        if data is None:
-            data = getattr(tool, mode)()
-        if not data:
-            logger.error("Failed to %s %s, skipping" % (mode, fname))
-            continue
-        if setup['crypt_stdout']:
-            if len(setup['args']) > 1:
-                print("----- %s -----" % fname)
-            print(data)
-            if len(setup['args']) > 1:
-                print("")
-        else:
-            tool.write(data)
-
-        if (setup['remove'] and
-                tool.get_destination_filename(fname) != fname):
-            try:
-                os.unlink(fname)
-            except IOError:
-                err = sys.exc_info()[1]
-                logger.error("Error removing %s: %s" % (fname, err))
-                continue
-=======
 from Bcfg2.Server.Encryption import CLI
->>>>>>> cd14868d
 
 if __name__ == '__main__':
     sys.exit(CLI().run())