#!/usr/bin/env python
"""This tool examines your Bcfg2 specifications for errors."""

import sys
<<<<<<< HEAD
import time
import inspect
import logging
import Bcfg2.Logger
import Bcfg2.Options
import Bcfg2.Server.Core
import Bcfg2.Server.Lint

LOGGER = logging.getLogger('bcfg2-lint')


def run_serverless_plugins(plugins, errorhandler=None, files=None):
    """ Run serverless plugins """
    LOGGER.debug("Running serverless plugins")
    for plugin_name, plugin in list(plugins.items()):
        run_plugin(plugin, plugin_name, errorhandler=errorhandler, files=files)


def run_server_plugins(plugins, errorhandler=None, files=None):
    """ run plugins that require a running server to run """
    core = load_server()
    try:
        LOGGER.debug("Running server plugins")
        for plugin_name, plugin in list(plugins.items()):
            run_plugin(plugin, plugin_name, args=[core],
                       errorhandler=errorhandler, files=files)
    finally:
        core.shutdown()


def run_plugin(plugin, plugin_name, errorhandler=None, args=None, files=None):
    """ run a single plugin, server-ful or serverless. """
    LOGGER.debug("  Running %s" % plugin_name)
    if args is None:
        args = []

    if errorhandler is None:
        errorhandler = get_errorhandler()

    setup = Bcfg2.Options.get_option_parser()
    if setup.cfp.has_section(plugin_name):
        arg = setup
        for key, val in setup.cfp.items(plugin_name):
            arg[key] = val
        args.append(arg)
    else:
        args.append(setup)

    # python 2.5 doesn't support mixing *magic and keyword arguments
    start = time.time()
    rv = plugin(*args, **dict(files=files, errorhandler=errorhandler)).Run()
    LOGGER.debug("  Ran %s in %0.2f seconds" % (plugin_name,
                                                time.time() - start))
    return rv


def get_errorhandler():
    """ get a Bcfg2.Server.Lint.ErrorHandler object """
    setup = Bcfg2.Options.get_option_parser()
    if setup.cfp.has_section("errors"):
        errors = dict(setup.cfp.items("errors"))
    else:
        errors = None
    return Bcfg2.Server.Lint.ErrorHandler(errors=errors)


def load_server():
    """ load server """
    core = Bcfg2.Server.Core.BaseCore()
    core.load_plugins()
    core.block_for_fam_events(handle_events=True)
    return core


def load_plugin(module, obj_name=None):
    """ load a single plugin """
    parts = module.split(".")
    if obj_name is None:
        obj_name = parts[-1]

    mod = __import__(module)
    for part in parts[1:]:
        mod = getattr(mod, part)
    return getattr(mod, obj_name)


def load_plugins():
    """ get list of plugins to run """
    setup = Bcfg2.Options.get_option_parser()
    if setup['args']:
        plugin_list = setup['args']
    elif "bcfg2-repo-validate" in sys.argv[0]:
        plugin_list = 'RequiredAttrs,Validate'.split(',')
    elif setup['lint_plugins']:
        plugin_list = setup['lint_plugins']
    else:
        plugin_list = Bcfg2.Server.Lint.plugins

    allplugins = dict()
    for plugin in plugin_list:
        try:
            allplugins[plugin] = load_plugin("Bcfg2.Server.Lint." + plugin)
        except ImportError:
            try:
                allplugins[plugin] = \
                    load_plugin("Bcfg2.Server.Plugins." + plugin,
                                obj_name=plugin + "Lint")
            except (ImportError, AttributeError):
                err = sys.exc_info()[1]
                LOGGER.error("Failed to load plugin %s: %s" %
                             (plugin + "Lint", err))
        except AttributeError:
            err = sys.exc_info()[1]
            LOGGER.error("Failed to load plugin %s: %s" % (plugin, err))

    for plugin in setup['plugins']:
        if plugin in allplugins:
            # already loaded
            continue

        try:
            allplugins[plugin] = \
                load_plugin("Bcfg2.Server.Plugins." + plugin,
                            obj_name=plugin + "Lint")
        except AttributeError:
            pass
        except ImportError:
            err = sys.exc_info()[1]
            LOGGER.error("Failed to load plugin %s: %s" % (plugin + "Lint",
                                                           err))

    serverplugins = dict()
    serverlessplugins = dict()
    for plugin_name, plugin in allplugins.items():
        if [c for c in inspect.getmro(plugin)
            if c == Bcfg2.Server.Lint.ServerPlugin]:
            serverplugins[plugin_name] = plugin
        else:
            serverlessplugins[plugin_name] = plugin
    return (serverlessplugins, serverplugins)


def main():
    optinfo = dict(lint_config=Bcfg2.Options.LINT_CONFIG,
                   showerrors=Bcfg2.Options.LINT_SHOW_ERRORS,
                   stdin=Bcfg2.Options.LINT_FILES_ON_STDIN,
                   schema=Bcfg2.Options.SCHEMA_PATH,
                   lint_plugins=Bcfg2.Options.LINT_PLUGINS)
    optinfo.update(Bcfg2.Options.CLI_COMMON_OPTIONS)
    optinfo.update(Bcfg2.Options.SERVER_COMMON_OPTIONS)
    setup = Bcfg2.Options.load_option_parser(optinfo)
    setup.parse(sys.argv[1:])

    log_args = dict(to_syslog=setup['syslog'], to_console=logging.WARNING)
    if setup['verbose']:
        log_args['to_console'] = logging.DEBUG
    Bcfg2.Logger.setup_logging('bcfg2-info', **log_args)

    setup.cfp.read(setup['lint_config'])
    setup.reparse()

    if setup['stdin']:
        files = [s.strip() for s in sys.stdin.readlines()]
    else:
        files = None

    (serverlessplugins, serverplugins) = load_plugins()
    errorhandler = get_errorhandler()

    if setup['showerrors']:
        for plugin in serverplugins.values() + serverlessplugins.values():
            errorhandler.RegisterErrors(getattr(plugin, 'Errors')())

        print("%-35s %-35s" % ("Error name", "Handler"))
        for err, handler in errorhandler.errortypes.items():
            print("%-35s %-35s" % (err, handler.__name__))
        raise SystemExit(0)

    run_serverless_plugins(serverlessplugins, errorhandler=errorhandler,
                           files=files)

    if serverplugins:
        if errorhandler.errors:
            # it would be swell if we could try to start the server
            # even if there were errors with the serverless plugins,
            # but since XML parsing errors occur in the FAM thread
            # (not in the core server thread), there's no way we can
            # start the server and try to catch exceptions --
            # bcfg2-lint isn't in the same stack as the exceptions.
            # so we're forced to assume that a serverless plugin error
            # will prevent the server from starting
            print("Serverless plugins encountered errors, skipping server "
                  "plugins")
        else:
            run_server_plugins(serverplugins, errorhandler=errorhandler,
                               files=files)

    if errorhandler.errors or errorhandler.warnings or setup['verbose']:
        print("%d errors" % errorhandler.errors)
        print("%d warnings" % errorhandler.warnings)

    if errorhandler.errors:
        raise SystemExit(2)
    elif errorhandler.warnings:
        raise SystemExit(3)
=======
from Bcfg2.Server.Lint import CLI
>>>>>>> cd14868d

if __name__ == '__main__':
    sys.exit(CLI().run())<|MERGE_RESOLUTION|>--- conflicted
+++ resolved
@@ -2,215 +2,7 @@
 """This tool examines your Bcfg2 specifications for errors."""
 
 import sys
-<<<<<<< HEAD
-import time
-import inspect
-import logging
-import Bcfg2.Logger
-import Bcfg2.Options
-import Bcfg2.Server.Core
-import Bcfg2.Server.Lint
-
-LOGGER = logging.getLogger('bcfg2-lint')
-
-
-def run_serverless_plugins(plugins, errorhandler=None, files=None):
-    """ Run serverless plugins """
-    LOGGER.debug("Running serverless plugins")
-    for plugin_name, plugin in list(plugins.items()):
-        run_plugin(plugin, plugin_name, errorhandler=errorhandler, files=files)
-
-
-def run_server_plugins(plugins, errorhandler=None, files=None):
-    """ run plugins that require a running server to run """
-    core = load_server()
-    try:
-        LOGGER.debug("Running server plugins")
-        for plugin_name, plugin in list(plugins.items()):
-            run_plugin(plugin, plugin_name, args=[core],
-                       errorhandler=errorhandler, files=files)
-    finally:
-        core.shutdown()
-
-
-def run_plugin(plugin, plugin_name, errorhandler=None, args=None, files=None):
-    """ run a single plugin, server-ful or serverless. """
-    LOGGER.debug("  Running %s" % plugin_name)
-    if args is None:
-        args = []
-
-    if errorhandler is None:
-        errorhandler = get_errorhandler()
-
-    setup = Bcfg2.Options.get_option_parser()
-    if setup.cfp.has_section(plugin_name):
-        arg = setup
-        for key, val in setup.cfp.items(plugin_name):
-            arg[key] = val
-        args.append(arg)
-    else:
-        args.append(setup)
-
-    # python 2.5 doesn't support mixing *magic and keyword arguments
-    start = time.time()
-    rv = plugin(*args, **dict(files=files, errorhandler=errorhandler)).Run()
-    LOGGER.debug("  Ran %s in %0.2f seconds" % (plugin_name,
-                                                time.time() - start))
-    return rv
-
-
-def get_errorhandler():
-    """ get a Bcfg2.Server.Lint.ErrorHandler object """
-    setup = Bcfg2.Options.get_option_parser()
-    if setup.cfp.has_section("errors"):
-        errors = dict(setup.cfp.items("errors"))
-    else:
-        errors = None
-    return Bcfg2.Server.Lint.ErrorHandler(errors=errors)
-
-
-def load_server():
-    """ load server """
-    core = Bcfg2.Server.Core.BaseCore()
-    core.load_plugins()
-    core.block_for_fam_events(handle_events=True)
-    return core
-
-
-def load_plugin(module, obj_name=None):
-    """ load a single plugin """
-    parts = module.split(".")
-    if obj_name is None:
-        obj_name = parts[-1]
-
-    mod = __import__(module)
-    for part in parts[1:]:
-        mod = getattr(mod, part)
-    return getattr(mod, obj_name)
-
-
-def load_plugins():
-    """ get list of plugins to run """
-    setup = Bcfg2.Options.get_option_parser()
-    if setup['args']:
-        plugin_list = setup['args']
-    elif "bcfg2-repo-validate" in sys.argv[0]:
-        plugin_list = 'RequiredAttrs,Validate'.split(',')
-    elif setup['lint_plugins']:
-        plugin_list = setup['lint_plugins']
-    else:
-        plugin_list = Bcfg2.Server.Lint.plugins
-
-    allplugins = dict()
-    for plugin in plugin_list:
-        try:
-            allplugins[plugin] = load_plugin("Bcfg2.Server.Lint." + plugin)
-        except ImportError:
-            try:
-                allplugins[plugin] = \
-                    load_plugin("Bcfg2.Server.Plugins." + plugin,
-                                obj_name=plugin + "Lint")
-            except (ImportError, AttributeError):
-                err = sys.exc_info()[1]
-                LOGGER.error("Failed to load plugin %s: %s" %
-                             (plugin + "Lint", err))
-        except AttributeError:
-            err = sys.exc_info()[1]
-            LOGGER.error("Failed to load plugin %s: %s" % (plugin, err))
-
-    for plugin in setup['plugins']:
-        if plugin in allplugins:
-            # already loaded
-            continue
-
-        try:
-            allplugins[plugin] = \
-                load_plugin("Bcfg2.Server.Plugins." + plugin,
-                            obj_name=plugin + "Lint")
-        except AttributeError:
-            pass
-        except ImportError:
-            err = sys.exc_info()[1]
-            LOGGER.error("Failed to load plugin %s: %s" % (plugin + "Lint",
-                                                           err))
-
-    serverplugins = dict()
-    serverlessplugins = dict()
-    for plugin_name, plugin in allplugins.items():
-        if [c for c in inspect.getmro(plugin)
-            if c == Bcfg2.Server.Lint.ServerPlugin]:
-            serverplugins[plugin_name] = plugin
-        else:
-            serverlessplugins[plugin_name] = plugin
-    return (serverlessplugins, serverplugins)
-
-
-def main():
-    optinfo = dict(lint_config=Bcfg2.Options.LINT_CONFIG,
-                   showerrors=Bcfg2.Options.LINT_SHOW_ERRORS,
-                   stdin=Bcfg2.Options.LINT_FILES_ON_STDIN,
-                   schema=Bcfg2.Options.SCHEMA_PATH,
-                   lint_plugins=Bcfg2.Options.LINT_PLUGINS)
-    optinfo.update(Bcfg2.Options.CLI_COMMON_OPTIONS)
-    optinfo.update(Bcfg2.Options.SERVER_COMMON_OPTIONS)
-    setup = Bcfg2.Options.load_option_parser(optinfo)
-    setup.parse(sys.argv[1:])
-
-    log_args = dict(to_syslog=setup['syslog'], to_console=logging.WARNING)
-    if setup['verbose']:
-        log_args['to_console'] = logging.DEBUG
-    Bcfg2.Logger.setup_logging('bcfg2-info', **log_args)
-
-    setup.cfp.read(setup['lint_config'])
-    setup.reparse()
-
-    if setup['stdin']:
-        files = [s.strip() for s in sys.stdin.readlines()]
-    else:
-        files = None
-
-    (serverlessplugins, serverplugins) = load_plugins()
-    errorhandler = get_errorhandler()
-
-    if setup['showerrors']:
-        for plugin in serverplugins.values() + serverlessplugins.values():
-            errorhandler.RegisterErrors(getattr(plugin, 'Errors')())
-
-        print("%-35s %-35s" % ("Error name", "Handler"))
-        for err, handler in errorhandler.errortypes.items():
-            print("%-35s %-35s" % (err, handler.__name__))
-        raise SystemExit(0)
-
-    run_serverless_plugins(serverlessplugins, errorhandler=errorhandler,
-                           files=files)
-
-    if serverplugins:
-        if errorhandler.errors:
-            # it would be swell if we could try to start the server
-            # even if there were errors with the serverless plugins,
-            # but since XML parsing errors occur in the FAM thread
-            # (not in the core server thread), there's no way we can
-            # start the server and try to catch exceptions --
-            # bcfg2-lint isn't in the same stack as the exceptions.
-            # so we're forced to assume that a serverless plugin error
-            # will prevent the server from starting
-            print("Serverless plugins encountered errors, skipping server "
-                  "plugins")
-        else:
-            run_server_plugins(serverplugins, errorhandler=errorhandler,
-                               files=files)
-
-    if errorhandler.errors or errorhandler.warnings or setup['verbose']:
-        print("%d errors" % errorhandler.errors)
-        print("%d warnings" % errorhandler.warnings)
-
-    if errorhandler.errors:
-        raise SystemExit(2)
-    elif errorhandler.warnings:
-        raise SystemExit(3)
-=======
 from Bcfg2.Server.Lint import CLI
->>>>>>> cd14868d
 
 if __name__ == '__main__':
     sys.exit(CLI().run())