--- conflicted
+++ resolved
@@ -11,11 +11,8 @@
 import lxml.etree
 import os
 import sys
-<<<<<<< HEAD
 import fnmatch
 import logging
-=======
->>>>>>> dd8594eb
 import Bcfg2.Options
 from subprocess import Popen, PIPE, STDOUT
 
@@ -63,14 +60,9 @@
     opts = {'repo': Bcfg2.Options.SERVER_REPOSITORY,
             'verbose': Bcfg2.Options.VERBOSE,
             'configfile': Bcfg2.Options.CFILE,
-<<<<<<< HEAD
-            'schema' : Bcfg2.Options.SCHEMA_PATH,
-            'stdin': Bcfg2.Options.FILES_ON_STDIN,
             'require-schema': Bcfg2.Options.REQUIRE_SCHEMA}
-=======
             'schema': Bcfg2.Options.SCHEMA_PATH,
             'stdin': Bcfg2.Options.FILES_ON_STDIN}
->>>>>>> dd8594eb
     setup = Bcfg2.Options.OptionParser(opts)
     setup.parse(sys.argv[1:])
     verbose = setup['verbose']
@@ -279,7 +271,6 @@
             failures = 1
         
     # print out missing bundle information
-<<<<<<< HEAD
     logging.info("")
     if not setup['stdin']:
         # if we've taken a list of files on stdin, there's an
@@ -303,32 +294,5 @@
             logging.warn("The following names are inconsistent:")
             logging.warn("  Filename is %s", fname)
             logging.warn("  Bundle name found in %s is %s", fname, bname)
-=======
-    if verbose:
-        print("")
-        if not setup['stdin']:
-            # if we've taken a list of files on stdin, there's an
-            # excellent chance that referenced bundles do not exist,
-            # so skip this check
-            for bundle in ref_bundles:
-                # check for both regular and genshi bundles
-                xmlbundle = "%s.xml" % bundle
-                genshibundle = "%s.genshi" % bundle
-                allbundles = bundle_list + genshibundle_list
-                if (xmlbundle not in allbundles and
-                    genshibundle not in allbundles):
-                    print("*** Warning: Bundle %s referenced, but does not "
-                          "exist." % bundle)
-
-        # verify bundle name attribute matches filename
-        for bundle in (bundle_list + genshibundle_list):
-            fname = bundle.split('Bundler/')[1].split('.')[0]
-            xdata = lxml.etree.parse(bundle)
-            bname = xdata.getroot().get('name')
-            if fname != bname:
-                print("The following names are inconsistent:")
-                print("  Filename is %s" % fname)
-                print("  Bundle name found in %s is %s" % (fname, bname))
->>>>>>> dd8594eb
 
     raise SystemExit(failures)