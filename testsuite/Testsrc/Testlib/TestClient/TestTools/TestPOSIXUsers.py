--- conflicted
+++ resolved
@@ -21,110 +21,7 @@
 from TestTools.Test_init import TestTool
 
 
-<<<<<<< HEAD
-class TestIDRangeSet(Bcfg2TestCase):
-    def test_ranges(self):
-        # test cases.  tuples of (ranges, included numbers, excluded
-        # numbers)
-        # tuples of (range description, numbers that are included,
-        # numebrs that are excluded)
-        tests = [(["0-3"], ["0", 1, "2", 3], [4]),
-                 (["1"], [1], [0, "2"]),
-                 (["10-11"], [10, 11], [0, 1]),
-                 (["9-9"], [9], [8, 10]),
-                 (["0-100"], [0, 10, 99, 100], []),
-                 (["1", "3", "5"], [1, 3, 5], [0, 2, 4, 6]),
-                 (["1-5", "7"], [1, 3, 5, 7], [0, 6, 8]),
-                 (["1-5", 7, "9-11"], [1, 3, 5, 7, 9, 11], [0, 6, 8, 12]),
-                 (["852-855", "321-497", 763], [852, 855, 321, 400, 497, 763],
-                  [851, 320, 766, 999]),
-                 (["0-"], [0, 1, 100, 100000], []),
-                 ([1, "5-10", "1000-"], [1, 5, 10, 1000, 10000000],
-                  [4, 11, 999])]
-        for ranges, inc, exc in tests:
-            rng = IDRangeSet(*ranges)
-            for test in inc:
-                self.assertIn(test, rng)
-            for test in exc:
-                self.assertNotIn(test, rng)
-
-
-class TestExecutor(Bcfg2TestCase):
-    test_obj = Executor
-
-    def get_obj(self, logger=None):
-        if not logger:
-            def print_msg(msg):
-                print(msg)
-            logger = Mock()
-            logger.error = Mock(side_effect=print_msg)
-            logger.warning = Mock(side_effect=print_msg)
-            logger.info = Mock(side_effect=print_msg)
-            logger.debug = Mock(side_effect=print_msg)
-        return self.test_obj(logger)
-
-    @patch("subprocess.Popen")
-    def test_run(self, mock_Popen):
-        exc = self.get_obj()
-        cmd = ["/bin/test", "-a", "foo"]
-        proc = Mock()
-        proc.wait = Mock()
-        proc.wait.return_value = 0
-        proc.communicate = Mock()
-        proc.communicate.return_value = (MagicMock(), MagicMock())
-        mock_Popen.return_value = proc
-
-        self.assertTrue(exc.run(cmd))
-        args = mock_Popen.call_args
-        self.assertEqual(args[0][0], cmd)
-        self.assertEqual(args[1]['shell'], False)
-        self.assertEqual(args[1]['stdin'], subprocess.PIPE)
-        self.assertEqual(args[1]['stdout'], subprocess.PIPE)
-        self.assertEqual(args[1]['stderr'], subprocess.PIPE)
-        proc.communicate.assert_called_with()
-        proc.wait.assert_called_with()
-        self.assertEqual(proc.communicate.return_value,
-                         (exc.stdout, exc.stderr))
-        self.assertEqual(proc.wait.return_value,
-                         exc.retval)
-
-        mock_Popen.reset_mock()
-        inputdata = "foo\n\nbar"
-        self.assertTrue(exc.run(cmd, inputdata=inputdata, shell=True))
-        args = mock_Popen.call_args
-        self.assertEqual(args[0][0], cmd)
-        self.assertEqual(args[1]['shell'], True)
-        self.assertEqual(args[1]['stdin'], subprocess.PIPE)
-        self.assertEqual(args[1]['stdout'], subprocess.PIPE)
-        self.assertEqual(args[1]['stderr'], subprocess.PIPE)
-        proc.communicate.assert_called_with(inputdata)
-        proc.wait.assert_called_with()
-        self.assertEqual(proc.communicate.return_value,
-                         (exc.stdout, exc.stderr))
-        self.assertEqual(proc.wait.return_value,
-                         exc.retval)
-
-        mock_Popen.reset_mock()
-        proc.wait.return_value = 1
-        self.assertRaises(ExecutionError, exc.run, cmd)
-        args = mock_Popen.call_args
-        self.assertEqual(args[0][0], cmd)
-        self.assertEqual(args[1]['shell'], False)
-        self.assertEqual(args[1]['stdin'], subprocess.PIPE)
-        self.assertEqual(args[1]['stdout'], subprocess.PIPE)
-        self.assertEqual(args[1]['stderr'], subprocess.PIPE)
-        proc.communicate.assert_called_with()
-        proc.wait.assert_called_with()
-        self.assertEqual(proc.communicate.return_value,
-                         (exc.stdout, exc.stderr))
-        self.assertEqual(proc.wait.return_value,
-                         exc.retval)
-
-
 class TestPOSIXUsers(TestTool):
-=======
-class TestPOSIXUsers(Bcfg2TestCase):
->>>>>>> 71d7285c
     test_obj = POSIXUsers
 
     def get_obj(self, logger=None, setup=None, config=None):
