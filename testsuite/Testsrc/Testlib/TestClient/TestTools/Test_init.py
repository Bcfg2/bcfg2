--- conflicted
+++ resolved
@@ -32,28 +32,11 @@
     def setUp(self):
         set_setup_default('command_timeout')
         set_setup_default('interactive', False)
+        set_setup_default('decision')
 
     def get_obj(self, config=None):
         if config is None:
             config = lxml.etree.Element("Configuration")
-<<<<<<< HEAD
-
-=======
-        if not logger:
-            def print_msg(msg):
-                print(msg)
-            logger = Mock()
-            logger.error = Mock(side_effect=print_msg)
-            logger.warning = Mock(side_effect=print_msg)
-            logger.info = Mock(side_effect=print_msg)
-            logger.debug = Mock(side_effect=print_msg)
-        if not setup:
-            setup = MagicMock()
-        if 'command_timeout' not in setup:
-            setup['command_timeout'] = None
-        if 'decision' not in setup:
-            setup['decision'] = None
->>>>>>> f6b3d6dc
         execs = self.test_obj.__execs__
         self.test_obj.__execs__ = []
         rv = self.test_obj(config)
