--- conflicted
+++ resolved
@@ -22,39 +22,19 @@
 class TestCfgEncryptedGenerator(TestCfgGenerator):
     test_obj = CfgEncryptedGenerator
 
-    @skipUnless(HAS_CRYPTO, "Encryption libraries not found, skipping")
-    def setUp(self):
-        TestCfgGenerator.setUp(self)
-
-<<<<<<< HEAD
     @patchIf(HAS_CRYPTO,
              "Bcfg2.Server.Plugins.Cfg.CfgEncryptedGenerator.bruteforce_decrypt")
     def test_handle_event(self, mock_decrypt):
         @patch("Bcfg2.Server.Plugins.Cfg.CfgGenerator.handle_event")
+        @patch("Bcfg2.Options.setup.lax_decryption", False)
         def inner(mock_handle_event):
             def reset():
                 mock_decrypt.reset_mock()
                 mock_handle_event.reset_mock()
-=======
-        @patchIf(HAS_CRYPTO,
-                 "Bcfg2.Server.Plugins.Cfg.CfgEncryptedGenerator.get_algorithm")
-        @patchIf(HAS_CRYPTO,
-                 "Bcfg2.Server.Plugins.Cfg.CfgEncryptedGenerator.bruteforce_decrypt")
-        @patch("Bcfg2.Server.Plugins.Cfg.CfgEncryptedGenerator.SETUP")
-        def test_handle_event(self, mock_SETUP, mock_decrypt,
-                              mock_get_algorithm):
-            @patch("Bcfg2.Server.Plugins.Cfg.CfgGenerator.handle_event")
-            def inner(mock_handle_event):
-                def reset():
-                    mock_decrypt.reset_mock()
-                    mock_get_algorithm.reset_mock()
-                    mock_handle_event.reset_mock()
->>>>>>> c3edef5b
 
             def get_event_data(obj, event):
                 obj.data = "encrypted"
 
-<<<<<<< HEAD
             mock_handle_event.side_effect = get_event_data
             mock_decrypt.side_effect = lambda d, **kw: "plaintext"
             event = Mock()
@@ -63,19 +43,6 @@
             mock_handle_event.assert_called_with(ceg, event)
             mock_decrypt.assert_called_with("encrypted")
             self.assertEqual(ceg.data, "plaintext")
-=======
-                mock_handle_event.side_effect = get_event_data
-                mock_decrypt.side_effect = lambda d, **kw: "plaintext"
-                event = Mock()
-                ceg = self.get_obj()
-                ceg.handle_event(event)
-                mock_handle_event.assert_called_with(ceg, event)
-                mock_decrypt.assert_called_with(
-                    "encrypted",
-                    setup=mock_SETUP,
-                    algorithm=mock_get_algorithm.return_value)
-                self.assertEqual(ceg.data, "plaintext")
->>>>>>> c3edef5b
 
             reset()
             mock_decrypt.side_effect = EVPError
